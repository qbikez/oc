## Change Log

### v0.41.4
- [#632](https://github.com/opentable/oc/pull/632) Improve watching for Dev registry
- [#641](https://github.com/opentable/oc/pull/641) Update aws-sdk to the latest version 🚀
- [#635](https://github.com/opentable/oc/pull/635) liveReload
- [#639](https://github.com/opentable/oc/pull/639) Update fs-extra to the latest version 🚀
- [#637](https://github.com/opentable/oc/pull/637) Update body-parser to the latest version 🚀
- [#638](https://github.com/opentable/oc/pull/638) Update aws-sdk to the latest version 🚀

### v0.41.3
- [#640](https://github.com/opentable/oc/pull/640) Update oc-client to the latest version 🚀
- [#636](https://github.com/opentable/oc/pull/636) Update aws-sdk to the latest version 🚀
- [#634](https://github.com/opentable/oc/pull/634) Update body-parser to the latest version 🚀
- [#633](https://github.com/opentable/oc/pull/633) Update aws-sdk to the latest version 🚀
- [#631](https://github.com/opentable/oc/pull/631) Update aws-sdk to the latest version 🚀
- [#629](https://github.com/opentable/oc/pull/629) Update pug to the latest version 🚀
- [#630](https://github.com/opentable/oc/pull/630) Update aws-sdk to the latest version 🚀
- [#628](https://github.com/opentable/oc/pull/628) Update aws-sdk to the latest version 🚀

### v0.41.2
- [#626](https://github.com/opentable/oc/pull/626) Update oc-client
- [#625](https://github.com/opentable/oc/pull/625) Update oc-client-browser
- [#624](https://github.com/opentable/oc/pull/624) inititalzie the dev registry with the dynamic require templatee

### v0.41.1
<<<<<<< HEAD
- [#619](https://github.com/opentable/oc/pull/619) Issue #618 : Accessing s3 bucket over a proxy from oc-registry
=======
- [#619](https://github.com/opentable/oc/pull/619) Issue #618 : Accessing s3 bucket over a proxy
>>>>>>> 6a024ac5
- [#621](https://github.com/opentable/oc/pull/621) Update aws-sdk to the latest version 🚀
- [#620](https://github.com/opentable/oc/pull/620) Update dependencies to enable Greenkeeper 🌴

### v0.41.0
- [#617](https://github.com/opentable/oc/pull/617) [OC-140] Declarative templates initialisation on a registry level
- [#613](https://github.com/opentable/oc/pull/613) Pass option to the compiler for targeting specific build process

### v0.40.10
- [#616](https://github.com/opentable/oc/pull/616) [OC-93] Update oc-client

### v0.40.9
- [#615](https://github.com/opentable/oc/pull/615) [OC-93] Update oc-client

### v0.40.8
- [#612](https://github.com/opentable/oc/pull/612) [OC-127] Fix templates breaking change

### v0.40.7
- [#605](https://github.com/opentable/oc/pull/605) [OC-102] Return rendered version if client doesn't support
- [#610](https://github.com/opentable/oc/pull/610) Update oc-client to the latest version 🚀
- [#608](https://github.com/opentable/oc/pull/608) Update oc-template-handlebars-compiler to the latest version 🚀
- [#607](https://github.com/opentable/oc/pull/607) Update aws-sdk to the latest version 🚀
- [#609](https://github.com/opentable/oc/pull/609) Update oc-template-jade-compiler to the latest version 🚀
- [#604](https://github.com/opentable/oc/pull/604) Updated logo
- [#606](https://github.com/opentable/oc/pull/606) Update aws-sdk to the latest version 🚀

### v0.40.6
- [#595](https://github.com/opentable/oc/pull/595) Add ability to disable watching on local dev registry
- [#603](https://github.com/opentable/oc/pull/603) Update aws-sdk to the latest version 🚀
- [#597](https://github.com/opentable/oc/pull/597) [OC-120] Registry webUI: preview route/view bug

### v0.40.5
- [#601](https://github.com/opentable/oc/pull/601) Update aws-sdk to the latest version 🚀

### v0.40.4
- [#602](https://github.com/opentable/oc/pull/602) Update oc-client to the latest version 🚀

### v0.40.3
- [#600](https://github.com/opentable/oc/pull/600) Update oc-client-browser to the latest version 🚀
- [#599](https://github.com/opentable/oc/pull/599) Update aws-sdk to the latest version 🚀
- [#594](https://github.com/opentable/oc/pull/594) Update sinon to the latest version 🚀

### v0.40.2
- [#592](https://github.com/opentable/oc/pull/592) [OC-103]
- [#590](https://github.com/opentable/oc/pull/590) Update aws-sdk to the latest version 🚀
- [#589](https://github.com/opentable/oc/pull/589) Add viewport meta tag to component preview

### v0.40.1
- [#588](https://github.com/opentable/oc/pull/588) [OC-87] publish with the new template system
- [#587](https://github.com/opentable/oc/pull/587) Update pug to the latest version 🚀
- [#586](https://github.com/opentable/oc/pull/586) Update aws-sdk to the latest version 🚀
- [#585](https://github.com/opentable/oc/pull/585) Update fs-extra to the latest version 🚀
- [#584](https://github.com/opentable/oc/pull/584) Update accept-language-parser to the latest version 🚀

### v0.40.0
- [#583](https://github.com/opentable/oc/pull/583) Saner registry default for config.discovery
- [#581](https://github.com/opentable/oc/pull/581) [OC-79] Housekeeping

### v0.39.8
- [#580](https://github.com/opentable/oc/pull/580) [OC-86] Logging href, renderMode on the component-retrieved events
- [#578](https://github.com/opentable/oc/pull/578) Update oc-template-handlebars-compiler to the latest version 🚀
- [#579](https://github.com/opentable/oc/pull/579) Update oc-template-jade-compiler to the latest version 🚀
- [#577](https://github.com/opentable/oc/pull/577) Update aws-sdk to the latest version 🚀
- [#576](https://github.com/opentable/oc/pull/576) Update aws-sdk to the latest version 🚀

### v0.39.7
- [#480](https://github.com/opentable/oc/pull/480) [OC-28] Cli init allows for --templateType to be npm module
- [#575](https://github.com/opentable/oc/pull/575) Update CONTRIBUTING.md

### v0.39.6
- [#566](https://github.com/opentable/oc/pull/566) [OC-9] Components history seems to have wrong dates
- [#574](https://github.com/opentable/oc/pull/574) fix(package): update semver to version 5.4.1
- [#570](https://github.com/opentable/oc/pull/570) Update oc-template-handlebars to the latest version 🚀
- [#571](https://github.com/opentable/oc/pull/571) Update oc-template-jade-compiler to the latest version 🚀
- [#572](https://github.com/opentable/oc/pull/572) Update oc-template-handlebars-compiler to the latest version 🚀
- [#573](https://github.com/opentable/oc/pull/573) Update aws-sdk to the latest version 🚀

### v0.39.5
- [#569](https://github.com/opentable/oc/pull/569) Validation fix

### v0.39.4
- [#568](https://github.com/opentable/oc/pull/568) Update aws-sdk to the latest version 🚀
- [#565](https://github.com/opentable/oc/pull/565) Housekeeping
- [#564](https://github.com/opentable/oc/pull/564) Removed uglify-js
- [#560](https://github.com/opentable/oc/pull/560) Update oc-template-jade-compiler to the latest version 🚀
- [#559](https://github.com/opentable/oc/pull/559) Update oc-template-handlebars-compiler to the latest version 🚀
- [#525](https://github.com/opentable/oc/pull/525) [OC-49] Templates
- [#558](https://github.com/opentable/oc/pull/558) Update aws-sdk to the latest version 🚀

### v0.39.3
- [#557](https://github.com/opentable/oc/pull/557) [OC-75] Add status to the component-retrieved event log
- [#555](https://github.com/opentable/oc/pull/555) Update aws-sdk to the latest version 🚀
- [#554](https://github.com/opentable/oc/pull/554) Update aws-sdk to the latest version 🚀

### v0.39.2
- [#552](https://github.com/opentable/oc/pull/552) remove .Only from tests
- [#550](https://github.com/opentable/oc/pull/550) Update uglify-js to the latest version 🚀
- [#551](https://github.com/opentable/oc/pull/551) Update lint-staged to the latest version 🚀
- [#549](https://github.com/opentable/oc/pull/549) Update webpack to the latest version 🚀
- [#548](https://github.com/opentable/oc/pull/548) Update aws-sdk to the latest version 🚀
- [#547](https://github.com/opentable/oc/pull/547) Update fs-extra to the latest version 🚀
- [#501](https://github.com/opentable/oc/pull/501) Update dependencies to enable Greenkeeper 🌴
- [#546](https://github.com/opentable/oc/pull/546) Fixing spacing when initializing component package

### v0.39.1
- [#545](https://github.com/opentable/oc/pull/545) Added a mime type for html files.

### v0.39.0
- [#542](https://github.com/opentable/oc/pull/542) Drop node4 tests
- [#541](https://github.com/opentable/oc/pull/541) Housekeeping
- [#538](https://github.com/opentable/oc/pull/538) [OC-69] Remove node client

### v0.38.8
- [#537](https://github.com/opentable/oc/pull/537) No postinstall build

### v0.38.7
- [#535](https://github.com/opentable/oc/pull/535) Fix grunt build to override package version
- [#534](https://github.com/opentable/oc/pull/534) [OC-60] Oc client browser

### v0.38.6
- [#533](https://github.com/opentable/oc/pull/533) [OC-62] Loaders cleanup

### v0.38.5
- [#532](https://github.com/opentable/oc/pull/532) fix-global-ljs

### v0.38.4
- [#531](https://github.com/opentable/oc/pull/531) Fix register plugin

### v0.38.3
- [#530](https://github.com/opentable/oc/pull/530) Remove plugin detective logic

### v0.38.2
- [#528](https://github.com/opentable/oc/pull/528) [OC-50] Log body fix

### v0.38.1
- [#527](https://github.com/opentable/oc/pull/527) Do not watch .DS_Store files

### v0.38.0
- [#522](https://github.com/opentable/oc/pull/522) Issue w/ head.load

### v0.37.11
- [#488](https://github.com/opentable/oc/pull/488) yarn-support

closes #487

### v0.37.10
- [#516](https://github.com/opentable/oc/pull/516) Improve AWS upload mechanism and allow to override registry timeout settings

### v0.37.9
- [#515](https://github.com/opentable/oc/pull/515) Ignore the .git folder for the dev watcher
- [#507](https://github.com/opentable/oc/pull/507) Pretty printed code

### v0.37.8
- [#513](https://github.com/opentable/oc/pull/513) issue w/ registry add command
- [#510](https://github.com/opentable/oc/pull/510) Hide available dependencies on dev mode
- [#500](https://github.com/opentable/oc/pull/500) Show available dependencies in the UI

### v0.37.7
- [#509](https://github.com/opentable/oc/pull/509) Cleancss fix
- [#505](https://github.com/opentable/oc/pull/505) Node 8
- [#502](https://github.com/opentable/oc/pull/502) Upgrade some dependencies
- [#503](https://github.com/opentable/oc/pull/503) eof

### v0.37.6
- [#499](https://github.com/opentable/oc/pull/499) Snyk
- [#498](https://github.com/opentable/oc/pull/498) Fix build script
- [#497](https://github.com/opentable/oc/pull/497) Fix vulnerabilities and remove npm shrinkwrap

### v0.37.5
- [#495](https://github.com/opentable/oc/pull/495) issue w/ plugins detective

### v0.37.4
- [#486](https://github.com/opentable/oc/pull/486) Render trycatch

### v0.37.3
- [#482](https://github.com/opentable/oc/pull/482) Upgrade multer

### v0.37.2
- [#481](https://github.com/opentable/oc/pull/481) issue-with-amd

### v0.37.1
- [#479](https://github.com/opentable/oc/pull/479) Allow node core deps to be used and whitelisted
- [#478](https://github.com/opentable/oc/pull/478) Upgrade chai

### v0.37.0
- [#467](https://github.com/opentable/oc/pull/467) [MLP-594] History

### v0.36.28
- [#477](https://github.com/opentable/oc/pull/477) get-components-by-dir-issue
- [#475](https://github.com/opentable/oc/pull/475) Housekeeping

### v0.36.27
- [#472](https://github.com/opentable/oc/pull/472) issue-with-component-info-get-params v2
- [#469](https://github.com/opentable/oc/pull/469) Housekeeping

### v0.36.26
- [#468](https://github.com/opentable/oc/pull/468) Underscore to lodash

### v0.36.25
- [#463](https://github.com/opentable/oc/pull/463) Components cache cleanup

### v0.36.24
- [#461](https://github.com/opentable/oc/pull/461) Registry start log fix

### v0.36.23
- [#460](https://github.com/opentable/oc/pull/460) Move to =>

### v0.36.22
- [#459](https://github.com/opentable/oc/pull/459) Fix manual build script
- [#458](https://github.com/opentable/oc/pull/458) Cleanup
- [#454](https://github.com/opentable/oc/pull/454) Logger cleanup
- [#455](https://github.com/opentable/oc/pull/455) UI interface tests
- [#457](https://github.com/opentable/oc/pull/457) Log error before exiting
- [#456](https://github.com/opentable/oc/pull/456) Removed trailing spaces
- [#452](https://github.com/opentable/oc/pull/452) var => let/const
- [#453](https://github.com/opentable/oc/pull/453) Fix indentation

### v0.36.21
- [#450](https://github.com/opentable/oc/pull/450) Replace jshint by eslint

### v0.36.20
- [#449](https://github.com/opentable/oc/pull/449) No unused variables

### v0.36.19
- [#447](https://github.com/opentable/oc/pull/447) Components by dir cleanup

### v0.36.18
- [#446](https://github.com/opentable/oc/pull/446) Consider null a valid string

### v0.36.17
- [#443](https://github.com/opentable/oc/pull/443) Use baseUrl as default with host as fallback
- [#444](https://github.com/opentable/oc/pull/444) Require templates is broken
- [#430](https://github.com/opentable/oc/pull/430) [GPT-567] Registering supported templates on componentPreview view
- [#429](https://github.com/opentable/oc/pull/429) [GPT-518] dynamically register templates on browser client
- [#426](https://github.com/opentable/oc/pull/426) [GPT-565] Dynamic support to oc-templates in oc dev

### v0.36.16
- [#432](https://github.com/opentable/oc/pull/432) prepare-server-get-component-parameters
- [#428](https://github.com/opentable/oc/pull/428) registerTemplate API fix

### v0.36.15
- [#422](https://github.com/opentable/oc/pull/422) adding package cli command
- [#423](https://github.com/opentable/oc/pull/423) [GPT-517] Exposing registry supported templates via context

### v0.36.14
- [#421](https://github.com/opentable/oc/pull/421) Minify static content by transpiling it first

### v0.36.13
- [#420](https://github.com/opentable/oc/pull/420) revert #418

### v0.36.12
- [#418](https://github.com/opentable/oc/pull/418) Transpile static js before minification

### v0.36.11
- [#417](https://github.com/opentable/oc/pull/417) support old and new handlebars type

### v0.36.10
- [#415](https://github.com/opentable/oc/pull/415) [GPT-526] Dynamic requires of oc-templates
- [#416](https://github.com/opentable/oc/pull/416) Updated infinite-loop-loader to fix #410

### v0.36.9
- [#413](https://github.com/opentable/oc/pull/413) Fix ui preview with multiple discover strategies and endpoints
- [#414](https://github.com/opentable/oc/pull/414) [GPT-525] Switch to new templates naming

### v0.36.8
- [#412](https://github.com/opentable/oc/pull/412) Async compile api

### v0.36.7
- [#411](https://github.com/opentable/oc/pull/411) Babili on server.js

### v0.36.6
- [#408](https://github.com/opentable/oc/pull/408) Ensuring we exit the domains in case of timeout

### v0.36.5
- [#396](https://github.com/opentable/oc/pull/396) Make oc-client.js supporting more templates via an extendable API

### v0.36.4
- [#405](https://github.com/opentable/oc/pull/405) Publish bugfix
- [#402](https://github.com/opentable/oc/pull/402) We don't autogenerate cli docs anymore

### v0.36.3
- [#403](https://github.com/opentable/oc/pull/403) Fix for #391 - support pre-release versions of components
- [#1](https://github.com/opentable/oc/pull/1) Thanks @matteofigus. I forgot about it.

### v0.36.2
- [#401](https://github.com/opentable/oc/pull/401) Webpack verbose

### v0.36.1
- [#380](https://github.com/opentable/oc/pull/380) Handle fallbackRegistryUrl for ~info and ~preview

### v0.36.0
- [#399](https://github.com/opentable/oc/pull/399) Changed option parser for cli
- [#400](https://github.com/opentable/oc/pull/400) Fixing typo on registry UI for filtering.

### v0.35.6
- [#397](https://github.com/opentable/oc/pull/397) Fix basicAuth

### v0.35.5
- [#389](https://github.com/opentable/oc/pull/389) Fix regex on win paths normalisation

### v0.35.4
- [#388](https://github.com/opentable/oc/pull/388) Fixing deps on the node client

### v0.35.3
- [#347](https://github.com/opentable/oc/pull/347) 342 - (OC Client) Perform GET instead of POST for single component
- [#342](https://github.com/opentable/oc/pull/342) Change the OC Client to perform GET instead of POST when requesting just one component
- [#385](https://github.com/opentable/oc/pull/385) updated to templates 2.0
- [#382](https://github.com/opentable/oc/pull/382) Consistency
- [#376](https://github.com/opentable/oc/pull/376) Cleanup un-needed files

### v0.35.2
- [#375](https://github.com/opentable/oc/pull/375) oc-template-jade module

### v0.35.1
- [#371](https://github.com/opentable/oc/pull/371) oc-template-handlebars module

### v0.35.0
- [#366](https://github.com/opentable/oc/pull/366) Express 4

### v0.34.8
- [#370](https://github.com/opentable/oc/pull/370) Cleanup on headers handling

### v0.34.7
- [#372](https://github.com/opentable/oc/pull/372) optional fallbackRegistryUrl configuration parameter
- [#374](https://github.com/opentable/oc/pull/374) Es2015 base-component server

### v0.34.6
- [#367](https://github.com/opentable/oc/pull/367) Always create new S3 client before use

### v0.34.5
- [#365](https://github.com/opentable/oc/pull/365) Publish bugfix

### v0.34.4
- [#364](https://github.com/opentable/oc/pull/364) Don't allow routes that contain prefix

### v0.34.3
- [#362](https://github.com/opentable/oc/pull/362) Node 7
- [#363](https://github.com/opentable/oc/pull/363) Extending Integration tests

### v0.34.2
- [#357](https://github.com/opentable/oc/pull/357) Webpack 2

### v0.34.1
- [#361](https://github.com/opentable/oc/pull/361) removed uglify
- [#359](https://github.com/opentable/oc/pull/359) swapped falafel loader with infinite-loop-loader

### v0.34.0
- [#346](https://github.com/opentable/oc/pull/346) [GPT-432] Package server webpack
- [#356](https://github.com/opentable/oc/pull/356) Appveyor cleanup
- [#355](https://github.com/opentable/oc/pull/355) drop support for node 0.10, 0.12 and io
- [#352](https://github.com/opentable/oc/pull/352) Update sauce versions matrix
- [#353](https://github.com/opentable/oc/pull/353) Remove IE8 support

### v0.33.31
- [#343](https://github.com/opentable/oc/pull/343) 333 - Implement customHeadersToSkipOnWeakVersion functionality
- [#349](https://github.com/opentable/oc/pull/349) Upgrade minimal-request
- [#348](https://github.com/opentable/oc/pull/348) [acceptance/registry] remove .only
- [#344](https://github.com/opentable/oc/pull/344) Package server script cleanup

### v0.33.30
- [#335](https://github.com/opentable/oc/pull/335) Add endpoint for getting list of components with their versions (#324)

### v0.33.29
- [#337](https://github.com/opentable/oc/pull/337) Fix for #336 - Make S3 Key/Secret optional to allow support for "IAM role based access to s3 from EC2"

### v0.33.28
- [#323](https://github.com/opentable/oc/pull/323) Fix for #322
- [#334](https://github.com/opentable/oc/pull/334) Acceptance extra test

### v0.33.27
- [#331](https://github.com/opentable/oc/pull/331) Client fixes and some tests

### v0.33.26
- [#329](https://github.com/opentable/oc/pull/329) Cleanup npm-shrinkwrap

### v0.33.25
- [#328](https://github.com/opentable/oc/pull/328) Fix for Custom eaders of one component can appear to another.

### v0.33.24
- [#326](https://github.com/opentable/oc/pull/326) Add optional cache headers for components (#325)

### v0.33.23
- [#319](https://github.com/opentable/oc/pull/319) Extract package bugfix

### v0.33.22
- [#317](https://github.com/opentable/oc/pull/317) Client dynamic hrefs

### v0.33.21
- [#316](https://github.com/opentable/oc/pull/316) Migrate tar.gz to targz

### v0.33.20
- [#315](https://github.com/opentable/oc/pull/315) aws-sdk upgrade

### v0.33.19
- [#314](https://github.com/opentable/oc/pull/314) Revert async upgrade + timeout wrapping

### v0.33.18
- [#313](https://github.com/opentable/oc/pull/313) Recursively look for oc.json, starting from componentsDir

### v0.33.17
- [#312](https://github.com/opentable/oc/pull/312) Options bugfix

### v0.33.16
- [#311](https://github.com/opentable/oc/pull/311) Refactoring, cleanup, test coverage

### v0.33.15
- [#310](https://github.com/opentable/oc/pull/310) Upgrade async + wrap s3 calls to timeout

### v0.33.14
- [#309](https://github.com/opentable/oc/pull/309) Default value for optional parameters
- [#308](https://github.com/opentable/oc/pull/308) Fixed tags order in changelog

### v0.33.13
- [#305](https://github.com/opentable/oc/pull/305) Switch to setTimeout for polling mechanism
- [#306](https://github.com/opentable/oc/pull/306) Default Loading... to blank

### v0.33.12
- [#303](https://github.com/opentable/oc/pull/303) Client#renderComponents accepts global parameters

### v0.33.11
- [#302](https://github.com/opentable/oc/pull/302) Added name and reqest version to each response

### v0.33.10
- [#301](https://github.com/opentable/oc/pull/301) Oc client jadeless

### v0.33.9
- [#294](https://github.com/opentable/oc/pull/294) Upgrade npm dependency

### v0.33.8
- [#293](https://github.com/opentable/oc/pull/293) Ui improvements

### v0.33.7
- [#291](https://github.com/opentable/oc/pull/291) Client errors
- [#290](https://github.com/opentable/oc/pull/290) Update minimal-request@2.1.1
- [#288](https://github.com/opentable/oc/pull/288) oc-client warmup improvements

### v0.33.6
- [#289](https://github.com/opentable/oc/pull/289) Upgrade dependency

### v0.33.5
- [#287](https://github.com/opentable/oc/pull/287) Node 6

### v0.33.4
- [#286](https://github.com/opentable/oc/pull/286) Hot reload
- [#285](https://github.com/opentable/oc/pull/285) npm install and dep resolvement needs to happen in the same dir
- [#269](https://github.com/opentable/oc/pull/269) Removing the loading... indicator when we have an error

### v0.33.3
- [#278](https://github.com/opentable/oc/pull/278) Container client override
- [#279](https://github.com/opentable/oc/pull/279) Update safari configs
- [#280](https://github.com/opentable/oc/pull/280) Respect dependency versions for components

### v0.33.2
- [#274](https://github.com/opentable/oc/pull/274) Revert tar.gz upgrade

### v0.33.1
- [#270](https://github.com/opentable/oc/pull/270) server-side nested rendering

### v0.33.0
- [#265](https://github.com/opentable/oc/pull/265) [careful + breaking change] Removed Handlebars 3 support

### v0.32.6
- [#268](https://github.com/opentable/oc/pull/268) Strict shrinkwrapping
- [#264](https://github.com/opentable/oc/pull/264) Docs cleanup

### v0.32.5
- [#266](https://github.com/opentable/oc/pull/266) Publish fix

### v0.32.4
- [#263](https://github.com/opentable/oc/pull/263) oc-client publish fix

### v0.32.3
- [#257](https://github.com/opentable/oc/pull/257) Publish requirements
- [#259](https://github.com/opentable/oc/pull/259) Upgrade more deps

### v0.32.2
- [#261](https://github.com/opentable/oc/pull/261) Client rendering fix

### v0.32.1
- [#260](https://github.com/opentable/oc/pull/260) Client fix

### v0.32.0
- [#243](https://github.com/opentable/oc/pull/243) [careful] handlebars 3+4

### v0.31.2
- [#258](https://github.com/opentable/oc/pull/258) added support for serving svg

### v0.31.1
- [#256](https://github.com/opentable/oc/pull/256) More dependencies upgrade

### v0.31.0
- [#254](https://github.com/opentable/oc/pull/254) Dependencies upgrade
- [#255](https://github.com/opentable/oc/pull/255) Renamed src to public
- [#253](https://github.com/opentable/oc/pull/253) Updated instructions of how to add static resource to the file

### v0.30.9
- [#251](https://github.com/opentable/oc/pull/251) check is dir with lstatSync

### v0.30.8
- [#248](https://github.com/opentable/oc/pull/248) Amd Support for client-side library
- [#244](https://github.com/opentable/oc/pull/244) Docs updated

### v0.30.7
- [#245](https://github.com/opentable/oc/pull/245) Cache jade view (for web interface)
- [#246](https://github.com/opentable/oc/pull/246) Upgraded some dependencies

### v0.30.6
- [#242](https://github.com/opentable/oc/pull/242) Upgrade npm
- [#241](https://github.com/opentable/oc/pull/241) adds dependencies badge in readme
- [#240](https://github.com/opentable/oc/pull/240) add some basic example components
- [#239](https://github.com/opentable/oc/pull/239) Update README

### v0.30.5
- [#238](https://github.com/opentable/oc/pull/238) Logo path fixed in web interface

### v0.30.4
- [#236](https://github.com/opentable/oc/pull/236) Refactoring tasks code
- [#237](https://github.com/opentable/oc/pull/237) Upgrade and fix jshinting

### v0.30.3
- [#235](https://github.com/opentable/oc/pull/235) Moved things around

### v0.30.2
- [#232](https://github.com/opentable/oc/pull/232) Upgrade async

### v0.30.1
- [#230](https://github.com/opentable/oc/pull/230) Fixed Changelog generator task

### v0.30.0
- [#229](https://github.com/opentable/oc/pull/229) Empty string should be a valid string parameter

### v0.29.3
- [#227](https://github.com/opentable/oc/pull/227) Omit href
- [#228](https://github.com/opentable/oc/pull/228) Global params on POST request

### v0.29.2
- [#222](https://github.com/opentable/oc/pull/222) Compress inlined js and css inside jade views

### v0.29.1
- [#221](https://github.com/opentable/oc/pull/221) Removed ace editor + added Accept-Language box

### v0.29.0
- [#218](https://github.com/opentable/oc/pull/218) Upgrade jade

### v0.28.9
- [#214](https://github.com/opentable/oc/pull/214) S3 validation
- [#216](https://github.com/opentable/oc/pull/216) Looks good

### v0.28.8
- [#215](https://github.com/opentable/oc/pull/215) mock bugfix for when a value is not a string

### v0.28.7
- [#213](https://github.com/opentable/oc/pull/213) [Docs] description of oc.renderInfo param
- [#212](https://github.com/opentable/oc/pull/212) Changelog using git history instead of github api

### v0.28.6
- [#211](https://github.com/opentable/oc/pull/211) Forward request headers to component

### v0.28.5
- [#208](https://github.com/opentable/oc/pull/208) When data is undefined, registry should 500
- [#209](https://github.com/opentable/oc/pull/209) Exit 1 in case of CLI error

### v0.28.4
- [#204](https://github.com/opentable/oc/pull/204) add "getRepositoryUrl" in order to support repository package.json property as object
- [#206](https://github.com/opentable/oc/pull/206) Fix travis forks PRs

### v0.28.3
- [#203](https://github.com/opentable/oc/pull/203) Fix githubChanges task name
- [#199](https://github.com/opentable/oc/pull/199) Changelog

### v0.28.2
- [#201](https://github.com/opentable/oc/pull/201) Added license on minified oc-client.min.js

### v0.28.1
- [#200](https://github.com/opentable/oc/pull/200) Have optional callbacks in CLI functions

### v0.28.0
- [#198](https://github.com/opentable/oc/pull/198) More details on errors from node client
- [#197](https://github.com/opentable/oc/pull/197) Return null when there's no error in renderComponents

### v0.27.9
- [#195](https://github.com/opentable/oc/pull/195) Warmup on client.init

### v0.27.8
- [#196](https://github.com/opentable/oc/pull/196) Adding user-agent to node oc-client

### v0.27.7
- [#194](https://github.com/opentable/oc/pull/194) Cleanup on client

### v0.27.6
- [#193](https://github.com/opentable/oc/pull/193) Dev has optional callback in order to be used by grunt-oc
- [#192](https://github.com/opentable/oc/pull/192) Less docs, more links

### v0.27.5
- [#190](https://github.com/opentable/oc/pull/190) Publish error

### v0.27.4
- [#189](https://github.com/opentable/oc/pull/189) Safe colors in order to avoid extending object and better testing

### v0.27.1
- [#187](https://github.com/opentable/oc/pull/187) Moved the request util to its own module

### v0.27.0
- [#186](https://github.com/opentable/oc/pull/186) Preserve language when doing client-side failover

### v0.26.2
- [#182](https://github.com/opentable/oc/pull/182) Node.js client post and various improvements

### v0.26.1
- [#184](https://github.com/opentable/oc/pull/184) Allow oc dev to be hosted from a custom base url

### v0.26.0
- [#178](https://github.com/opentable/oc/pull/178) node.js client should accept serverRendering and clientRendering endpoints instead of generic array (breaking change)

### v0.25.0
- [#179](https://github.com/opentable/oc/pull/179) Oc client cleanup and improvements

### v0.24.1
- [#180](https://github.com/opentable/oc/pull/180) update the dependencies

### v0.24.0
- [#177](https://github.com/opentable/oc/pull/177) Npm ignore to avoid publishing unuseful stuff

### v0.23.7
- [#173](https://github.com/opentable/oc/pull/173) Ownership of $$$

### v0.23.6
- [#172](https://github.com/opentable/oc/pull/172) Avoid client to be multiple times inside the page

### v0.23.5
- [#171](https://github.com/opentable/oc/pull/171) Without cleaning up the namespace

### v0.23.4
- [#170](https://github.com/opentable/oc/pull/170) jQuery in no conflict mode

### v0.23.3
- [#169](https://github.com/opentable/oc/pull/169) pre-rendered modality is deprecated

### v0.23.2
- [#168](https://github.com/opentable/oc/pull/168) Update dependencies
- [#167](https://github.com/opentable/oc/pull/167) Sauce browsers updated + dev dependency updated

### v0.23.1
- [#166](https://github.com/opentable/oc/pull/166) Bugfix and docs

### v0.23.0
- [#165](https://github.com/opentable/oc/pull/165) Making the POST response API return status and response for each comp…

### v0.22.3
- [#164](https://github.com/opentable/oc/pull/164) New component-retrieved event

### v0.22.2
- [#163](https://github.com/opentable/oc/pull/163) POST route for allowing batch request
- [#160](https://github.com/opentable/oc/pull/160) travis run tests with node 5 as well

### v0.22.1
- [#159](https://github.com/opentable/oc/pull/159) should have an explicit dep on phantom

### v0.22.0
- [#157](https://github.com/opentable/oc/pull/157) Server/Client-side render info
- [#156](https://github.com/opentable/oc/pull/156) House keeping

### v0.21.0
- [#155](https://github.com/opentable/oc/pull/155) Removing info, ls, link, unlink

### v0.20.5
- [#153](https://github.com/opentable/oc/pull/153) js.gz + css.gz handling

### v0.20.4
- [#148](https://github.com/opentable/oc/pull/148) only remove the package once published to all registries

### v0.20.3
- [#152](https://github.com/opentable/oc/pull/152) woopsy, I broke `oc dev`

### v0.20.2
- [#151](https://github.com/opentable/oc/pull/151) Run karma tests by default

### v0.20.1
- [#144](https://github.com/opentable/oc/pull/144) Oc client limited retries

### v0.20.0
- [#141](https://github.com/opentable/oc/pull/141) allow plugins to depend on one another (breaking change)

### v0.19.5
- [#147](https://github.com/opentable/oc/pull/147) Refactor cli/domain/local

### v0.19.4
- [#145](https://github.com/opentable/oc/pull/145) oc dev fix (ie 8+)

### v0.19.3
- [#143](https://github.com/opentable/oc/pull/143) Fix cli crash when `oc dev` reads a broken package.json

### v0.19.1
- [#140](https://github.com/opentable/oc/pull/140) Hacking on travis

### v0.19.0
- [#139](https://github.com/opentable/oc/pull/139) prerendered -> unrendered
- [#134](https://github.com/opentable/oc/pull/134) Added tagging when upgrading version
- [#133](https://github.com/opentable/oc/pull/133) Empty component fix
- [#132](https://github.com/opentable/oc/pull/132) have to actually call registry.register for the plugins
- [#131](https://github.com/opentable/oc/pull/131) Mock plugins tests
- [#130](https://github.com/opentable/oc/pull/130) add support for dynamic plugin mocks
- [#125](https://github.com/opentable/oc/pull/125) Prevent infinite loops
- [#127](https://github.com/opentable/oc/pull/127) Node version validation
- [#126](https://github.com/opentable/oc/pull/126) Client performance optimisations, readme, and cleanup
- [#123](https://github.com/opentable/oc/pull/123) don't set reqinfo on this
- [#122](https://github.com/opentable/oc/pull/122) Don't play with SauceLabs - downgrading all the stuff
- [#120](https://github.com/opentable/oc/pull/120) first go at an interface for auth plugins
- [#117](https://github.com/opentable/oc/pull/117) Some clean-up
- [#116](https://github.com/opentable/oc/pull/116) if creds are specified on the opts object, don't prompt for them
- [#113](https://github.com/opentable/oc/pull/113) Added preventing old oc versions to publish
- [#112](https://github.com/opentable/oc/pull/112) Added 'Updated' date field in web interface (#110)
- [#108](https://github.com/opentable/oc/pull/108) Little improvements
- [#105](https://github.com/opentable/oc/pull/105) Preview refactoring
- [#102](https://github.com/opentable/oc/pull/102) Hacking on web interface
- [#103](https://github.com/opentable/oc/pull/103) publish step has an optional callback
- [#104](https://github.com/opentable/oc/pull/104) pass options to registry to override at runtime
- [#101](https://github.com/opentable/oc/pull/101) Adding some tests and refactoring server.js packaging
- [#100](https://github.com/opentable/oc/pull/100) Execution timeout
- [#99](https://github.com/opentable/oc/pull/99) Static subfolders packaging bugfix
- [#98](https://github.com/opentable/oc/pull/98) Component execution error - more details and bugfix
- [#97](https://github.com/opentable/oc/pull/97) Separating local dependencies and checking tab size
- [#91](https://github.com/opentable/oc/pull/91) Adding 'troubleshooting' section
- [#96](https://github.com/opentable/oc/pull/96) Fixed the oc.build functionality for client-side ie8 execution
- [#94](https://github.com/opentable/oc/pull/94) Support minifying ie8 compatible css files
- [#81](https://github.com/opentable/oc/pull/81) Html components discovery #73
- [#88](https://github.com/opentable/oc/pull/88) err message and stack are stored in getters which don't get resolved.…
- [#86](https://github.com/opentable/oc/pull/86) Don't Watch Vim Swap Files
- [#85](https://github.com/opentable/oc/pull/85) Ruby gems links
- [#83](https://github.com/opentable/oc/pull/83) Auto cli docs
- [#82](https://github.com/opentable/oc/pull/82) Zero number bugfix
- [#80](https://github.com/opentable/oc/pull/80) Correct hashKey spelling
- [#68](https://github.com/opentable/oc/pull/68) Registry Plugins
- [#79](https://github.com/opentable/oc/pull/79) Add a Gitter chat badge to README.md
- [#77](https://github.com/opentable/oc/pull/77) allow jade to render partials
- [#76](https://github.com/opentable/oc/pull/76) Sauce labs stabilization
- [#75](https://github.com/opentable/oc/pull/75) Autocomplete experiment
- [#74](https://github.com/opentable/oc/pull/74) specify registry from terminal
- [#67](https://github.com/opentable/oc/pull/67) Refactoring, cleanup
- [#66](https://github.com/opentable/oc/pull/66) README update
- [#65](https://github.com/opentable/oc/pull/65) server.js' req -> context
- [#64](https://github.com/opentable/oc/pull/64) Upgrading dependencies
- [#63](https://github.com/opentable/oc/pull/63) Fix etag
- [#60](https://github.com/opentable/oc/pull/60) Auto install modules
- [#58](https://github.com/opentable/oc/pull/58) ignore failures in dev server when loading modules
- [#59](https://github.com/opentable/oc/pull/59) Async refactoring
- [#52](https://github.com/opentable/oc/pull/52) publish to all the registries listed in oc.json
- [#57](https://github.com/opentable/oc/pull/57) Some tests in support of json require functionality
- [#56](https://github.com/opentable/oc/pull/56) Enabling json local requires
- [#55](https://github.com/opentable/oc/pull/55) Sauce labs hacking
- [#54](https://github.com/opentable/oc/pull/54) Minify automagically component's static resources when publishing
- [#53](https://github.com/opentable/oc/pull/53) Windows publish
- [#50](https://github.com/opentable/oc/pull/50) Added oc.build functionality and tests
- [#47](https://github.com/opentable/oc/pull/47) Testing
- [#24](https://github.com/opentable/oc/pull/24) Docs Part I
- [#46](https://github.com/opentable/oc/pull/46) Added preview functionality
- [#45](https://github.com/opentable/oc/pull/45) karma
- [#44](https://github.com/opentable/oc/pull/44) Added the container options on package to avoid container to be shown on...
- [#43](https://github.com/opentable/oc/pull/43) Registry on refactoring
- [#42](https://github.com/opentable/oc/pull/42) Cleanup
- [#41](https://github.com/opentable/oc/pull/41) registry cache optimisations
- [#40](https://github.com/opentable/oc/pull/40) Cleanup
- [#39](https://github.com/opentable/oc/pull/39) S3 fix
- [#37](https://github.com/opentable/oc/pull/37) Pre-rendered header -> accept application/vnd.oc.prerendered+json
- [#35](https://github.com/opentable/oc/pull/35) Console log
- [#32](https://github.com/opentable/oc/pull/32) Nodejs client
- [#31](https://github.com/opentable/oc/pull/31) Div rendering
- [#29](https://github.com/opentable/oc/pull/29) added command line parameter for template type
- [#28](https://github.com/opentable/oc/pull/28) throwing exception when registry is initialised with invalid conf #25
- [#22](https://github.com/opentable/oc/pull/22) Ie 9-10 client-side rendering
- [#21](https://github.com/opentable/oc/pull/21) Registry events
- [#20](https://github.com/opentable/oc/pull/20) Added onRequest functionality on config + improved routing
- [#18](https://github.com/opentable/oc/pull/18) Publish basic auth
- [#14](https://github.com/opentable/oc/pull/14) 0.3.2
- [#11](https://github.com/opentable/oc/pull/11) Oc version fix
- [#10](https://github.com/opentable/oc/pull/10) added oc version to component package
- [#4](https://github.com/opentable/oc/pull/4) Some fixes
- [#3](https://github.com/opentable/oc/pull/3) Client componentisation
- [#2](https://github.com/opentable/oc/pull/2) Update README.md
- [#1](https://github.com/opentable/oc/pull/1) Readme<|MERGE_RESOLUTION|>--- conflicted
+++ resolved
@@ -24,11 +24,7 @@
 - [#624](https://github.com/opentable/oc/pull/624) inititalzie the dev registry with the dynamic require templatee
 
 ### v0.41.1
-<<<<<<< HEAD
 - [#619](https://github.com/opentable/oc/pull/619) Issue #618 : Accessing s3 bucket over a proxy from oc-registry
-=======
-- [#619](https://github.com/opentable/oc/pull/619) Issue #618 : Accessing s3 bucket over a proxy
->>>>>>> 6a024ac5
 - [#621](https://github.com/opentable/oc/pull/621) Update aws-sdk to the latest version 🚀
 - [#620](https://github.com/opentable/oc/pull/620) Update dependencies to enable Greenkeeper 🌴
 
@@ -169,8 +165,8 @@
 - [#522](https://github.com/opentable/oc/pull/522) Issue w/ head.load
 
 ### v0.37.11
-- [#488](https://github.com/opentable/oc/pull/488) yarn-support
-
+- [#488](https://github.com/opentable/oc/pull/488) yarn-support
+
 closes #487
 
 ### v0.37.10
