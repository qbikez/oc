--- conflicted
+++ resolved
@@ -16,7 +16,6 @@
         args: ['log', versions]
       }, function(err, res){
         if(err){ return callback(err); }
-<<<<<<< HEAD
         const commits = res.stdout.split('commit '),
           result = [];
 
@@ -29,20 +28,6 @@
 
           if(isPr){
             const split = commitMessages[1].split('from'),
-=======
-        var commits = res.stdout.split('commit '),
-          result = [];
-
-        _.forEach(commits, function(commit){
-          var commitMessages = commit.split('Merge pull request'),
-            isPr = commitMessages.length > 1,
-            isSquashedPr = !!commit.match(/(.*?)\(#(.*?)\)\n(.*?)/g),
-            commitMessage,
-            prNumber;
-
-          if(isPr){
-            var split = commitMessages[1].split('from'),
->>>>>>> 875e1f06
               branchName = split[1].trim().split(' ')[0].trim();
 
             prNumber = split[0].trim().replace('#', '');
@@ -50,11 +35,7 @@
 
             result.push(format('- [#{0}](https://github.com/opentable/oc/pull/{0}) {1}', prNumber, commitMessage));
           } else if(isSquashedPr){
-<<<<<<< HEAD
             const lines = commit.split('\n'),
-=======
-            var lines = commit.split('\n'),
->>>>>>> 875e1f06
               commitLine = lines[4],
               prNumberStartIndex = commitLine.lastIndexOf(' ('),
               prNumberEndIndex = commitLine.lastIndexOf(')');
@@ -70,11 +51,7 @@
       });
     },
     allPrs: function(tags, callback){
-<<<<<<< HEAD
       const logIntervals = [],
-=======
-      var logIntervals = [],
->>>>>>> 875e1f06
         results = [];
 
       for(let i = tags.length; i > 0; i--){
@@ -107,13 +84,8 @@
 
   grunt.registerTask('changelog', 'generates the changelog', function(){
 
-<<<<<<< HEAD
     const done = this.async();
     let result = '## Change Log';
-=======
-    var done = this.async(),
-      result = '## Change Log';
->>>>>>> 875e1f06
 
     get.tags(function(err, tags){
       if(err){ return grunt.fatal(err); }
