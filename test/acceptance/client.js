--- conflicted
+++ resolved
@@ -6,7 +6,6 @@
 
 describe('The node.js OC client', function(){
 
-<<<<<<< HEAD
   let registry,
     client,
     clientOfflineRegistry,
@@ -14,14 +13,6 @@
     $component;
 
   const oc = require('../../src/index'),
-=======
-  var registry,
-    client,
-    clientOfflineRegistry,
-    result,
-    oc = require('../../src/index'),
-    $component,
->>>>>>> 875e1f06
     conf = {          
       local: true,
       path: path.resolve('test/fixtures/components'),
@@ -236,11 +227,7 @@
           expect(error).to.be.Array;
           expect(error.length).to.be.equal(2);
 
-<<<<<<< HEAD
           const exp = getRegExpFromJson(expectedRequest),
-=======
-          var exp = getRegExpFromJson(expectedRequest),
->>>>>>> 875e1f06
             expected = new RegExp('Error: Server-side rendering failed: request ' + exp + ' failed \\' + 
                          '(400 The request body is malformed: component 0 must have name property, ' + 
                          'component 1 must have name property\\)');
@@ -585,11 +572,7 @@
 
         it('should contain the error details', function(){
 
-<<<<<<< HEAD
           const exp = getRegExpFromJson(expectedRequest),
-=======
-          var exp = getRegExpFromJson(expectedRequest),
->>>>>>> 875e1f06
             expected = new RegExp('Error: Server-side rendering failed: request ' + exp + ' failed \\(Error: connect ECONNREFUSED(.*?)\\)');
 
           const actual = error.toString();
@@ -599,13 +582,8 @@
 
       describe('when client-side failover rendering enabled (default)', function(){
 
-<<<<<<< HEAD
         let $clientScript,
-            error;
-=======
-        var $clientScript,
           error;
->>>>>>> 875e1f06
 
         before(function(done){
           clientOfflineRegistry.renderComponent('hello-world', function(err, html){
@@ -632,13 +610,8 @@
 
         it('should contain the error details', function(){
 
-<<<<<<< HEAD
           const exp = getRegExpFromJson(expectedRequest),
-              expected = new RegExp('Error: Server-side rendering failed: request ' + exp + ' failed \\(Error: connect ECONNREFUSED(.*?)\\)');
-=======
-          var exp = getRegExpFromJson(expectedRequest),
             expected = new RegExp('Error: Server-side rendering failed: request ' + exp + ' failed \\(Error: connect ECONNREFUSED(.*?)\\)');
->>>>>>> 875e1f06
 
           expect(error.toString()).to.match(expected);
         });
@@ -646,23 +619,17 @@
 
       describe('when client-side failover rendering enabled with forwardAcceptLanguageToClient=true', function(){
 
-<<<<<<< HEAD
         let $clientScript,
           error;
         const options = { 
-=======
-        var $clientScript,
-          error,
-          options = { 
->>>>>>> 875e1f06
-            forwardAcceptLanguageToClient: true,
-            parameters: {
-              hi: 'john'
-            },
-            headers: {
-              'accept-language': 'da, en-gb;q=0.8, en;q=0.7'
-            }
-          };
+          forwardAcceptLanguageToClient: true,
+          parameters: {
+            hi: 'john'
+          },
+          headers: {
+            'accept-language': 'da, en-gb;q=0.8, en;q=0.7'
+          }
+        };
 
         before(function(done){
           clientOfflineRegistry.renderComponent('hello-world', options, function(err, html){
@@ -697,11 +664,7 @@
             json: true
           };
 
-<<<<<<< HEAD
           const exp = getRegExpFromJson(expectedRequestWithExtraParams),
-=======
-          var exp = getRegExpFromJson(expectedRequestWithExtraParams),
->>>>>>> 875e1f06
             expected = new RegExp('Error: Server-side rendering failed: request ' + exp + ' failed \\(Error: connect ECONNREFUSED(.*?)\\)');
 
           expect(error.toString()).to.match(expected);
@@ -740,11 +703,7 @@
         });
 
         it('should contain the error details', function(){
-<<<<<<< HEAD
           const exp = getRegExpFromJson(expectedRequest),
-=======
-          var exp = getRegExpFromJson(expectedRequest),
->>>>>>> 875e1f06
             expected = new RegExp('Error: Server-side rendering failed: request ' + exp + ' failed ' + 
                          '\\(404 Component "non-existing-component" not found on local repository\\)');
 
@@ -785,11 +744,7 @@
 
         it('should contain the error details', function(){
 
-<<<<<<< HEAD
           const exp = getRegExpFromJson(expectedRequest),
-=======
-          var exp = getRegExpFromJson(expectedRequest),
->>>>>>> 875e1f06
             expected = new RegExp('Error: Server-side rendering failed: request ' + exp + ' failed \\(timeout\\)');
 
           expect(error.toString()).to.match(expected);
