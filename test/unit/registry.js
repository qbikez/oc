--- conflicted
+++ resolved
@@ -6,231 +6,9 @@
 
 describe('registry', function(){
 
-<<<<<<< HEAD
-	const repositoryInitStub = sinon.stub();
-
-	const deps = {
-		'./app-start': sinon.stub(),
-		'./domain/events-handler': {},
-		'express': sinon.stub(),
-		'http': {
-			createServer: sinon.stub()
-		},
-		'./middleware': { bind: sinon.stub() },
-		'./domain/plugins-initialiser': { init: sinon.stub() },
-		'./domain/repository': sinon.stub().returns({
-			init: repositoryInitStub
-		}),
-		'./router': sinon.stub(),
-		'./domain/options-sanitiser': sinon.stub(),
-		'./domain/validators': {
-			validateRegistryConfiguration: sinon.stub()
-		}
-	};
-
-	const Registry = injectr('../../src/registry/index.js', deps);
-
-	describe('when instanciated', function(){
-
-		describe('when options are not valid', function(){
-			
-			let init;
-			beforeEach(function(){
-				deps['./domain/validators'].validateRegistryConfiguration.returns({ isValid: false, message: 'blargh' });
-				init = function(){ Registry({}); };
-			});
-
-			it('should throw an error', function(){
-				expect(init).to.throw('blargh');
-			});
-		});
-
-		describe('when options are valid', function(){
-
-			let registry;
-			beforeEach(function(){
-				deps['./domain/validators'].validateRegistryConfiguration.returns({ isValid: true });
-				deps.express.returns('express instance');
-				deps['./domain/options-sanitiser'].returns({ port: 3000 });
-				registry = new Registry({});
-			});
-
-			it('should instantiate express', function(){
-				expect(deps.express.called).to.be.true;
-			});
-
-			it('should bind the middleware', function(){
-				const bind = deps['./middleware'].bind;
-				expect(bind.called).to.be.true;
-				expect(bind.args[0][0]).to.equal('express instance');
-				expect(bind.args[0][1]).to.eql({ port: 3000 });
-			});
-
-			it('should instanciate the repository', function(){
-				expect(deps['./domain/repository'].called).to.be.true;
-			});
-
-			describe('when starting it', function(){
-
-				describe('when plugins initialiser fails', function(){
-
-					let error;
-					beforeEach(function(done){
-						deps['./domain/plugins-initialiser'].init.yields('error!');
-						registry.start(function(err){
-							error = err;
-							done();
-						});
-					});
-
-					it('should fail with error', function(){
-						expect(error).to.equal('error!');
-					});
-				});
-
-				describe('when plugins initialiser succeeds', function(){
-
-					describe('when repository initialisation fails', function(){
-
-						let error;
-						beforeEach(function(done){
-							deps['./domain/plugins-initialiser'].init.yields(null, 'ok');
-							repositoryInitStub.yields('nope');
-
-							registry.start(function(err){
-								error = err;
-								done();
-							});
-						});
-
-						it('should fail with error', function(){
-							expect(error).to.equal('nope');
-						});
-					});
-
-					describe('when repository initialisation succeeds', function(){
-
-						describe('when app fails to start', function(){
-
-							let error;
-							beforeEach(function(done){
-								deps['./domain/plugins-initialiser'].init.yields(null, 'ok');
-								repositoryInitStub.yields(null, 'ok');
-								deps['./app-start'].yields({ msg: 'I got a problem'});
-
-								registry.start(function(err){
-									error = err;
-									done();
-								});
-							});
-
-							it('should fail with error', function(){
-								expect(error).to.equal('I got a problem');
-							});
-						});
-
-						describe('when app starts', function(){
-
-							describe('when http listener errors', function(){
-
-								let error;
-								beforeEach(function(done){
-									deps['./domain/plugins-initialiser'].init.yields(null, 'ok');
-									repositoryInitStub.yields(null, 'ok');
-									deps['./app-start'].yields(null, 'ok');
-
-									deps['http'].createServer.returns({
-										listen: sinon.stub().yields('Port is already used'),
-										on: sinon.stub()
-									});
-
-									registry.start(function(err){
-										error = err;
-										done();
-									});
-								});
-
-								it('should fail with error', function(){
-									expect(error).to.equal('Port is already used');
-								});
-							});
-
-							describe('when http listener succeeds', function(){
-
-								let error, result;
-								beforeEach(function(done){
-									deps['./domain/plugins-initialiser'].init.yields(null, 'ok');
-									repositoryInitStub.yields(null, 'ok');
-									deps['./app-start'].yields(null, 'ok');
-									deps['./domain/events-handler'].fire = sinon.stub();
-
-									deps['http'].createServer.returns({
-										listen: sinon.stub().yields(null, 'ok'),
-										on: sinon.stub()
-									});
-
-									registry.start(function(err, res){
-										error = err;
-										result = res;
-										done();
-									});
-								});
-
-								it('should not return error', function(){
-									expect(error).to.be.null;
-								});
-
-								it('should return the server instance', function(){
-									expect(result.app).to.not.be.null;
-									expect(result.server).to.not.be.null;
-								});
-
-								it('should emit a start event', function(){
-									expect(deps['./domain/events-handler'].fire.args[0]).to.eql(['start', {}]);
-								});
-							});
-
-							describe('when http listener emits an error before the listener to start', function(){
-
-								let error;
-								beforeEach(function(done){
-									deps['./domain/plugins-initialiser'].init.yields(null, 'ok');
-									repositoryInitStub.yields(null, 'ok');
-									deps['./app-start'].yields(null, 'ok');
-									deps['./domain/events-handler'].fire = sinon.stub();
-
-									deps['http'].createServer.returns({
-										listen: sinon.stub(),
-										on: sinon.stub().yields('I failed for some reason')
-									});
-
-									registry.start(function(err){
-										error = err;
-										done();
-									});
-								});
-
-								it('should return error', function(){
-									expect(error).to.be.equal('I failed for some reason');
-								});
-
-								it('should emit an error event', function(){
-									expect(deps['./domain/events-handler'].fire.args[0]).to.eql(['error', {
-										code: 'EXPRESS_ERROR',
-										message: 'I failed for some reason'
-									}]);
-								});
-							});
-						});
-					});
-				});
-			});
-		});
-	});
-=======
-  var repositoryInitStub = sinon.stub();
-
-  var deps = {
+  const repositoryInitStub = sinon.stub();
+
+  const deps = {
     './app-start': sinon.stub(),
     './domain/events-handler': {},
     'express': sinon.stub(),
@@ -249,13 +27,13 @@
     }
   };
 
-  var Registry = injectr('../../src/registry/index.js', deps);
+  const Registry = injectr('../../src/registry/index.js', deps);
 
   describe('when instanciated', function(){
 
     describe('when options are not valid', function(){
-			
-      var init;
+      
+      let init;
       beforeEach(function(){
         deps['./domain/validators'].validateRegistryConfiguration.returns({ isValid: false, message: 'blargh' });
         init = function(){ Registry({}); };
@@ -268,7 +46,7 @@
 
     describe('when options are valid', function(){
 
-      var registry;
+      let registry;
       beforeEach(function(){
         deps['./domain/validators'].validateRegistryConfiguration.returns({ isValid: true });
         deps.express.returns('express instance');
@@ -281,7 +59,7 @@
       });
 
       it('should bind the middleware', function(){
-        var bind = deps['./middleware'].bind;
+        const bind = deps['./middleware'].bind;
         expect(bind.called).to.be.true;
         expect(bind.args[0][0]).to.equal('express instance');
         expect(bind.args[0][1]).to.eql({ port: 3000 });
@@ -295,7 +73,7 @@
 
         describe('when plugins initialiser fails', function(){
 
-          var error;
+          let error;
           beforeEach(function(done){
             deps['./domain/plugins-initialiser'].init.yields('error!');
             registry.start(function(err){
@@ -313,7 +91,7 @@
 
           describe('when repository initialisation fails', function(){
 
-            var error;
+            let error;
             beforeEach(function(done){
               deps['./domain/plugins-initialiser'].init.yields(null, 'ok');
               repositoryInitStub.yields('nope');
@@ -333,7 +111,7 @@
 
             describe('when app fails to start', function(){
 
-              var error;
+              let error;
               beforeEach(function(done){
                 deps['./domain/plugins-initialiser'].init.yields(null, 'ok');
                 repositoryInitStub.yields(null, 'ok');
@@ -354,7 +132,7 @@
 
               describe('when http listener errors', function(){
 
-                var error;
+                let error;
                 beforeEach(function(done){
                   deps['./domain/plugins-initialiser'].init.yields(null, 'ok');
                   repositoryInitStub.yields(null, 'ok');
@@ -378,7 +156,7 @@
 
               describe('when http listener succeeds', function(){
 
-                var error, result;
+                let error, result;
                 beforeEach(function(done){
                   deps['./domain/plugins-initialiser'].init.yields(null, 'ok');
                   repositoryInitStub.yields(null, 'ok');
@@ -413,7 +191,7 @@
 
               describe('when http listener emits an error before the listener to start', function(){
 
-                var error;
+                let error;
                 beforeEach(function(done){
                   deps['./domain/plugins-initialiser'].init.yields(null, 'ok');
                   repositoryInitStub.yields(null, 'ok');
@@ -448,5 +226,4 @@
       });
     });
   });
->>>>>>> 875e1f06
 });