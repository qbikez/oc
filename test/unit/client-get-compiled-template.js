--- conflicted
+++ resolved
@@ -19,17 +19,12 @@
   };
 
   describe('when template file request fails', function(){
-    
+
+    let error;
     const errorExample = '<?xml version="1.0" encoding="UTF-8"?><Error><Code>AccessDenied</Code><Message>' +
       'Access Denied</Message><RequestId>1234567890</RequestId><HostId>asdfghjklqwertyuiop</HostId></Error>';
     
-<<<<<<< HEAD
     const requestStub = sinon.stub().yields(403, errorExample);
-    let error;
-=======
-    var requestStub = sinon.stub().yields(403, errorExample),
-      error;
->>>>>>> 875e1f06
 
     before(function(done){
       initialise(requestStub);
