'use strict';

const expect = require('chai').expect;
const injectr = require('injectr');
const path = require('path');
const sinon = require('sinon');

describe('registry : domain : s3', function(){

<<<<<<< HEAD
  let s3, 
      mockedS3Client,
      error, 
      response;
=======
  var s3, 
    mockedS3Client,
    error, 
    response;
>>>>>>> 875e1f06
    
  const S3 = injectr('../../src/registry/domain/s3.js', {
    'fs-extra': {
      readFile: sinon.stub().yields(null, 'file content!')
    },
    'aws-sdk': {
      config: {
        update: sinon.stub()
      },
      S3: function(){
        return mockedS3Client;
      }
    },
    'node-dir': {
      paths: function(input, cb){
        const sep = path.sep;
        cb(null, {
          files: [
            '/absolute-path-to-dir' + sep + 'package.json',
            '/absolute-path-to-dir' + sep + 'server.js',
            '/absolute-path-to-dir' + sep + 'template.js'
          ]
        });
      }
    }
  });

  const initialise = function(){
    mockedS3Client = {
      getObject: sinon.stub(),
      listObjects: sinon.stub(),
      putObject: sinon.stub()
    };

    s3 = new S3({ 
      cache: { refreshInterval: 60 }, 
      s3: {
        bucket: 'test-bucket',
        path: '//s3.amazonaws.com/test-bucket/'
      }
    });
  };

  const execute = function(method, path, callback){
    error = response = undefined;
    s3[method](path, function(err, res){
      error = err;
      response = res;
      callback();
    });
  };
  
  const initialiseAndExecutePut = function(fileName, isPrivate, callback){
    initialise();
    mockedS3Client.putObject.yields(null, 'ok');
    s3.putFile('/path/to/', fileName, isPrivate, function(err, res){
      error = err;
      response = res;
      callback();
    });      
  };
  
  const initialiseAndExecutePutDir = function(callback){
    initialise();
    mockedS3Client.putObject.yields(null, 'ok');
    s3.putDir('/absolute-path-to-dir', 'components\\componentName\\1.0.0', function(err, res){
      error = err;
      response = res;
      callback();
    });      
  };

  describe('when bucket is empty', function(){

    describe('when trying to access a path that doesn\'t exist', function(){

      before(function(done){
        initialise();
        mockedS3Client.listObjects.yields(null, {
          CommonPrefixes: []
        });

        execute('listSubDirectories', 'hello', done);
      });

      it('should respond with an error', function(){
        expect(error).not.to.be.empty;
        expect(error.code).to.equal('dir_not_found');
        expect(error.msg).to.equal('Directory "hello" not found');
      });
    });
  });

  describe('when bucket contains files and directories', function(){

    describe('when getting a list of directories', function(){

      before(function(done){
        initialise();
        mockedS3Client.listObjects.yields(null, {
          CommonPrefixes: [{
            Prefix: 'components/hello-world/'
          },{
            Prefix: 'components/image/'
          }]
        });

        execute('listSubDirectories', 'components', done);
      });

      it('should respond without an error', function(){
        expect(error).to.be.null;
      });

      it('should respond with the list of directories', function(){
        expect(response).to.eql(['hello-world', 'image']);
      });
    });

    describe('when getting a list of subdirectories', function(){

      before(function(done){
        initialise();
        mockedS3Client.listObjects.yields(null, {
          CommonPrefixes: [{
            Prefix: 'components/image/1.0.0/'
          }, {
            Prefix: 'components/image/1.0.1/'
          }]
        });

        execute('listSubDirectories', 'components/image', done);
      });

      it('should respond without an error', function(){
        expect(error).to.be.null;
      });

      it('should respond with the list of subdirectories', function(){
        expect(response).to.eql(['1.0.0', '1.0.1']);
      });
    });

    describe('when getting a file\'s content', function(){

      describe('when the file exists', function(){

        before(function(done){
          initialise();
          mockedS3Client.getObject.yields(null, { Body: 'Hello!' });
          execute('getFile', 'components/image/1.0.1/src/hello.txt', done);
        });

        it('should respond without an error', function(){
          expect(error).to.be.null;
        });

        it('should respond with the file content', function(){
          expect(response).not.to.be.empty;
          expect(response).to.eql('Hello!');
        });
      });

      describe('when the file does not exists', function(){

        before(function(done){
          initialise();
          mockedS3Client.getObject.yields({ code: 'NoSuchKey' });
          execute('getFile', 'components/image/1.0.1/random-file.json', done);
        });

        it('should respond with a proper error', function(){
          expect(error).not.to.be.empty;
          expect(error.code).to.equal('file_not_found');
          expect(error.msg).to.equal('File "components/image/1.0.1/random-file.json" not found');
        });
      });
    });
  });

  describe('when publishing directory', function(){

    before(function(done){
      initialiseAndExecutePutDir(done);
    });

    it('should save all the files', function(){
      expect(mockedS3Client.putObject.args.length).to.equal(3);
    });

    it('should save the files using unix-styled path for s3 output locations', function(){
      expect(mockedS3Client.putObject.args[0][0].Key).to.eql('components/componentName/1.0.0/package.json');
      expect(mockedS3Client.putObject.args[1][0].Key).to.eql('components/componentName/1.0.0/server.js');
      expect(mockedS3Client.putObject.args[2][0].Key).to.eql('components/componentName/1.0.0/template.js');
    });
  });

  describe('when publishing file', function(){

    describe('when putting private file', function(){

      before(function(done){
        initialiseAndExecutePut('hello.txt', true, done);
      });

      it('should be saved using authenticated-read ACL', function(){
        const params = mockedS3Client.putObject.args;
        expect(params[0][0].ACL).to.equal('authenticated-read');
      });
    });

    describe('when putting public file', function(){

      before(function(done){
        initialiseAndExecutePut('hello.txt', false, done);
      });

      it('should be saved using public-read ACL', function(){
        const params = mockedS3Client.putObject.args;
        expect(params[0][0].ACL).to.equal('public-read');
      });
    });

    describe('when putting js file', function(){

      before(function(done){
        initialiseAndExecutePut('hello.js', false, done);
      });

      it('should be saved using application/javascript Content-Type', function(){
        const params = mockedS3Client.putObject.args;
        expect(params[0][0].ContentType).to.equal('application/javascript');
      });
    });

    describe('when putting gzipped js file', function(){

      before(function(done){
        initialiseAndExecutePut('hello.js.gz', false, done);
      });

      it('should be saved using application/javascript Content-Type', function(){
        const params = mockedS3Client.putObject.args;
        expect(params[0][0].ContentType).to.equal('application/javascript');
      });

      it('should be saved using gzip Content Content-Encoding', function(){
        const params = mockedS3Client.putObject.args;
        expect(params[0][0].ContentEncoding).to.equal('gzip');
      });
    });

    describe('when putting css file', function(){

      before(function(done){
        initialiseAndExecutePut('hello.css', false, done);
      });

      it('should be saved using text/css Content-Type', function(){
        const params = mockedS3Client.putObject.args;
        expect(params[0][0].ContentType).to.equal('text/css');
      });
    });

    describe('when putting gzipped css file', function(){

      before(function(done){
        initialiseAndExecutePut('hello.css.gz', false, done);
      });

      it('should be saved using text/css Content-Type', function(){
        const params = mockedS3Client.putObject.args;
        expect(params[0][0].ContentType).to.equal('text/css');
      });

      it('should be saved using text/css Content-Encoding', function(){
        const params = mockedS3Client.putObject.args;
        expect(params[0][0].ContentEncoding).to.equal('gzip');
      });
    });

    describe('when putting jpg file', function(){

      before(function(done){
        initialiseAndExecutePut('hello.jpg', false, done);
      });

      it('should be saved using image/jpeg Content-Type', function(){
        const params = mockedS3Client.putObject.args;
        expect(params[0][0].ContentType).to.equal('image/jpeg');
      });
    });

    describe('when putting gif file', function(){

      before(function(done){
        initialiseAndExecutePut('hello.gif', false, done);
      });

      it('should be saved using image/gif Content-Type', function(){
        const params = mockedS3Client.putObject.args;
        expect(params[0][0].ContentType).to.equal('image/gif');
      });
    });

    describe('when putting png file', function(){

      before(function(done){
        initialiseAndExecutePut('hello.png', false, done);
      });

      it('should be saved using image/png fileType', function(){
        const params = mockedS3Client.putObject.args;
        expect(params[0][0].ContentType).to.equal('image/png');
      });
    });
  });
});<|MERGE_RESOLUTION|>--- conflicted
+++ resolved
@@ -7,17 +7,10 @@
 
 describe('registry : domain : s3', function(){
 
-<<<<<<< HEAD
   let s3, 
-      mockedS3Client,
-      error, 
-      response;
-=======
-  var s3, 
     mockedS3Client,
     error, 
     response;
->>>>>>> 875e1f06
     
   const S3 = injectr('../../src/registry/domain/s3.js', {
     'fs-extra': {
