'use strict';

const colors = require('colors/safe');
const expect = require('chai').expect;
const injectr = require('injectr');
const path = require('path');
const sinon = require('sinon');

describe('cli : facade : publish', function(){

<<<<<<< HEAD
  const logSpy = {},
=======
  var logSpy = {},
>>>>>>> 875e1f06
    Registry = require('../../src/cli/domain/registry'),
    registry = new Registry(),
    Local = require('../../src/cli/domain/local'),
    local = new Local(),
    readStub = sinon.stub().yields(null, 'test'),
    PublishFacade = injectr('../../src/cli/facade/publish.js', { read: readStub }),
    publishFacade = new PublishFacade({ registry: registry, local: local, logger: logSpy });

  const execute = function(cb, creds){
    creds = creds || {};
    logSpy.log = sinon.stub();
    publishFacade({
      componentPath: 'test/fixtures/components/hello-world/',
      username: creds.username,
      password: creds.password
    }, function(){
      cb();
    });
  };

  describe('when publishing component', function(){

    describe('when api is not valid', function(){

      beforeEach(function(done){
        sinon.stub(registry, 'get').yields('an error!');
        execute(done);
      });

      afterEach(function(){
        registry.get.restore();
      });

      it('should show an error', function(){
        expect(logSpy.log.args[0][0]).to.equal(colors.red('an error!'));
      });
    });

    describe('when api is valid', function(){

      beforeEach(function(){
        sinon.stub(registry, 'get').yields(null, ['http://www.api.com', 'http://www.api2.com']);
      });

      afterEach(function(){
        registry.get.restore();
      });

      it('should show a message', function(done){
        sinon.stub(local, 'package').yields('the component is not valid');
        execute(function(){
          local.package.restore();

<<<<<<< HEAD
          const message = logSpy.log.args[0][0],
=======
          var message = logSpy.log.args[0][0],
>>>>>>> 875e1f06
            re = new RegExp('\\' + path.sep, 'g'),
            messageWithSlashesOnPath = message.replace(re, '/');

          expect(messageWithSlashesOnPath).to.include('Packaging -> ');
          expect(messageWithSlashesOnPath).to.include('components/hello-world/_package');
          done();
        });
      });

      describe('when packaging', function(){

        describe('when a component is not valid', function(){

          beforeEach(function(done){
            sinon.stub(local, 'package').yields('the component is not valid');
            execute(done);
          });

          afterEach(function(){
            local.package.restore();
          });

          it('should show an error', function(){
            expect(logSpy.log.args[1][0]).to.equal(colors.red('An error happened when creating the package: the component is not valid'));
          });
        });

        describe('when a component is valid', function(){

          beforeEach(function(){
            sinon.stub(local, 'package').yields(null, {
              name: 'hello-world',
              version: '1.0.0'
            });
          });

          afterEach(function(){
            local.package.restore();
          });

          describe('when creating tar.gz archive', function(){

            beforeEach(function(){
              sinon.stub(local, 'compress').yields(null);
            });

            afterEach(function(){
              local.compress.restore();
            });

            it('should show a message', function(done){
              sinon.stub(registry, 'putComponent').yields('blabla');
              execute(function(){
                registry.putComponent.restore();

<<<<<<< HEAD
                const message = logSpy.log.args[1][0],
=======
                var message = logSpy.log.args[1][0],
>>>>>>> 875e1f06
                  re = new RegExp('\\' + path.sep, 'g'),
                  messageWithSlashesOnPath = message.replace(re, '/');

                expect(messageWithSlashesOnPath).to.include('Compressing -> ');
                expect(messageWithSlashesOnPath).to.include('components/hello-world/package.tar.gz');
                done();
              });
            });

            describe('when publishing', function(){

              it('should show a message', function(done){
                sinon.stub(registry, 'putComponent').yields('blabla');
                execute(function(){
                  registry.putComponent.restore();

                  expect(logSpy.log.args[2][0]).to.include('Publishing -> ');
                  done();
                });
              });

              it('should publish to all registries', function(done){
                sinon.stub(registry, 'putComponent').yields(null, 'ok');
                execute(function(){
                  registry.putComponent.restore();

                  expect(logSpy.log.args[2][0]).to.include('http://www.api.com');
                  expect(logSpy.log.args[4][0]).to.include('http://www.api2.com');
                  done();
                });
              });

              describe('when a generic error happens', function(){

                beforeEach(function(done){
                  sinon.stub(registry, 'putComponent').yields('nope!');
                  execute(done);
                });

                afterEach(function(){
                  registry.putComponent.restore();
                });

                it('should show an error', function(){
                  expect(logSpy.log.args[3][0]).to.include('An error happened when publishing the component: nope!');
                });
              });

              describe('when using an old cli', function(){

                beforeEach(function(done){
                  sinon.stub(registry, 'putComponent').yields({
                    code: 'cli_version_not_valid',
                    error: 'OC CLI version is not valid: Registry 1.23.4, CLI 0.1.2',
                    details: {
                      code: 'old_version',
                      cliVersion: '0.1.2',
                      registryVersion: '1.23.4',
                      suggestedVersion: '1.23.X'
                    }
                  });
                  execute(done);
                });

                afterEach(function(){
                  registry.putComponent.restore();
                });

                it('should show an error', function(){
                  expect(logSpy.log.args[3][0]).to.equal(colors.red('An error happened when publishing the component: the version of used ' +
                    'OC CLI is invalid. Try to upgrade OC CLI running ' + colors.blue('[sudo] npm i -g oc@1.23.X')));
                });
              });

              describe('when using an old node version', function(){

                beforeEach(function(done){
                  sinon.stub(registry, 'putComponent').yields({
                    code: 'node_version_not_valid',
                    error: 'Node CLI version is not valid: Registry 0.10.36, CLI 0.10.35',
                    details: {
                      code: 'not_matching',
                      cliNodeVersion: '0.10.35',
                      registryNodeVersion: '0.10.36',
                      suggestedVersion: '>=0.10.35'
                    }
                  });
                  execute(done);
                });

                afterEach(function(){
                  registry.putComponent.restore();
                });

                it('should show an error', function(){
                  expect(logSpy.log.args[3][0]).to.equal(colors.red('An error happened when publishing the component: the version of used ' +
                    'node is invalid. Try to upgrade node to version matching \'>=0.10.35\''));
                });
              });

              describe('when registry requires authentication', function(){
                beforeEach(function(done){
                  sinon.stub(registry, 'putComponent').yields('Unauthorized');
                  execute(done);
                });

                afterEach(function(){
                  registry.putComponent.restore();
                });

                it('should prompt for credentials', function(){
                  expect(logSpy.log.args[3][0]).to.equal(colors.yellow('Registry requires credentials.'));
                });
              });

              describe('when credentials are prepopulated', function(){
                beforeEach(function(done){
                  sinon.stub(registry, 'putComponent').yields('Unauthorized');
                  execute(done, {
                    username: 'myuser',
                    password: 'password'
                  });
                });

                afterEach(function(){
                  registry.putComponent.restore();
                });

                it('should not prompt for credentials', function(){
                  expect(logSpy.log.args[4][0]).to.equal(colors.green('Using specified credentials'));
                });
              });

              describe('when it succeeds', function(){

                let stub;
                beforeEach(function(done){
                  sinon.stub(registry, 'putComponent').yields(null, 'yay');
                  stub = sinon.stub(local, 'cleanup').yields(null, 'done');
                  execute(done);
                });

                afterEach(function(){
                  registry.putComponent.restore();
                  local.cleanup.restore();
                });

                it('should show a message', function(){
                  expect(logSpy.log.args[3][0]).to.include('Published -> ');
                  expect(logSpy.log.args[3][0]).to.include('http://www.api.com/hello-world/1.0.0');
                });

                it('should remove the compressed package', function(){
                  expect(stub.calledOnce).to.be.true;
                });
              });
            });
          });
        });
      });
    });
  });
});<|MERGE_RESOLUTION|>--- conflicted
+++ resolved
@@ -8,11 +8,7 @@
 
 describe('cli : facade : publish', function(){
 
-<<<<<<< HEAD
   const logSpy = {},
-=======
-  var logSpy = {},
->>>>>>> 875e1f06
     Registry = require('../../src/cli/domain/registry'),
     registry = new Registry(),
     Local = require('../../src/cli/domain/local'),
@@ -66,11 +62,7 @@
         execute(function(){
           local.package.restore();
 
-<<<<<<< HEAD
           const message = logSpy.log.args[0][0],
-=======
-          var message = logSpy.log.args[0][0],
->>>>>>> 875e1f06
             re = new RegExp('\\' + path.sep, 'g'),
             messageWithSlashesOnPath = message.replace(re, '/');
 
@@ -126,11 +118,7 @@
               execute(function(){
                 registry.putComponent.restore();
 
-<<<<<<< HEAD
                 const message = logSpy.log.args[1][0],
-=======
-                var message = logSpy.log.args[1][0],
->>>>>>> 875e1f06
                   re = new RegExp('\\' + path.sep, 'g'),
                   messageWithSlashesOnPath = message.replace(re, '/');
 
