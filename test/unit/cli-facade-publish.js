'use strict';

const colors = require('colors/safe');
const expect = require('chai').expect;
const injectr = require('injectr');
const path = require('path');
const sinon = require('sinon');

describe('cli : facade : publish', function(){

  const logSpy = {},
    Registry = require('../../src/cli/domain/registry'),
    registry = new Registry(),
    Local = require('../../src/cli/domain/local'),
    local = new Local(),
    readStub = sinon.stub().yields(null, 'test'),
    PublishFacade = injectr('../../src/cli/facade/publish.js', { read: readStub }),
    publishFacade = new PublishFacade({ registry: registry, local: local, logger: logSpy });

  const execute = function(cb, creds){
    creds = creds || {};
    logSpy.err = sinon.stub();
    logSpy.log = sinon.stub();
    logSpy.ok = sinon.stub();
    logSpy.warn = sinon.stub();
    publishFacade({
      componentPath: 'test/fixtures/components/hello-world/',
      username: creds.username,
      password: creds.password
    }, function(){
      cb();
    });
  };

  describe('when publishing component', function(){

    describe('when api is not valid', function(){

      beforeEach(function(done){
        sinon.stub(registry, 'get').yields('an error!');
        execute(done);
      });

      afterEach(function(){
        registry.get.restore();
      });

      it('should show an error', function(){
        expect(logSpy.err.args[0][0]).to.equal('an error!');
      });
    });

    describe('when api is valid', function(){

      beforeEach(function(){
        sinon.stub(registry, 'get').yields(null, ['http://www.api.com', 'http://www.api2.com']);
      });

      afterEach(function(){
        registry.get.restore();
      });

      it('should show a message', function(done){
        sinon.stub(local, 'package').yields('the component is not valid');
        execute(function(){
          local.package.restore();

<<<<<<< HEAD
          var message = logSpy.warn.args[0][0],
=======
          const message = logSpy.log.args[0][0],
>>>>>>> b2a10d95
            re = new RegExp('\\' + path.sep, 'g'),
            messageWithSlashesOnPath = message.replace(re, '/');

          expect(messageWithSlashesOnPath).to.include('Packaging -> ');
          expect(messageWithSlashesOnPath).to.include('components/hello-world/_package');
          done();
        });
      });

      describe('when packaging', function(){

        describe('when a component is not valid', function(){

          beforeEach(function(done){
            sinon.stub(local, 'package').yields('the component is not valid');
            execute(done);
          });

          afterEach(function(){
            local.package.restore();
          });

          it('should show an error', function(){
            expect(logSpy.err.args[0][0]).to.equal('An error happened when creating the package: the component is not valid');
          });
        });

        describe('when a component is valid', function(){

          beforeEach(function(){
            sinon.stub(local, 'package').yields(null, {
              name: 'hello-world',
              version: '1.0.0'
            });
          });

          afterEach(function(){
            local.package.restore();
          });

          describe('when creating tar.gz archive', function(){

            beforeEach(function(){
              sinon.stub(local, 'compress').yields(null);
            });

            afterEach(function(){
              local.compress.restore();
            });

            it('should show a message', function(done){
              sinon.stub(registry, 'putComponent').yields('blabla');
              execute(function(){
                registry.putComponent.restore();

<<<<<<< HEAD
                var message = logSpy.warn.args[1][0],
=======
                const message = logSpy.log.args[1][0],
>>>>>>> b2a10d95
                  re = new RegExp('\\' + path.sep, 'g'),
                  messageWithSlashesOnPath = message.replace(re, '/');

                expect(messageWithSlashesOnPath).to.include('Compressing -> ');
                expect(messageWithSlashesOnPath).to.include('components/hello-world/package.tar.gz');
                done();
              });
            });

            describe('when publishing', function(){

              it('should show a message', function(done){
                sinon.stub(registry, 'putComponent').yields('blabla');
                execute(function(){
                  registry.putComponent.restore();

                  expect(logSpy.warn.args[2][0]).to.include('Publishing -> ');
                  done();
                });
              });

              it('should publish to all registries', function(done){
                sinon.stub(registry, 'putComponent').yields(null, 'ok');
                execute(function(){
                  registry.putComponent.restore();

                  expect(logSpy.ok.args[0][0]).to.include('http://www.api.com');
                  expect(logSpy.ok.args[1][0]).to.include('http://www.api2.com');
                  done();
                });
              });

              describe('when a generic error happens', function(){

                beforeEach(function(done){
                  sinon.stub(registry, 'putComponent').yields('nope!');
                  execute(done);
                });

                afterEach(function(){
                  registry.putComponent.restore();
                });

                it('should show an error', function(){
                  expect(logSpy.err.args[0][0]).to.include('An error happened when publishing the component: nope!');
                });
              });

              describe('when using an old cli', function(){

                beforeEach(function(done){
                  sinon.stub(registry, 'putComponent').yields({
                    code: 'cli_version_not_valid',
                    error: 'OC CLI version is not valid: Registry 1.23.4, CLI 0.1.2',
                    details: {
                      code: 'old_version',
                      cliVersion: '0.1.2',
                      registryVersion: '1.23.4',
                      suggestedVersion: '1.23.X'
                    }
                  });
                  execute(done);
                });

                afterEach(function(){
                  registry.putComponent.restore();
                });

                it('should show an error', function(){
                  expect(logSpy.err.args[0][0]).to.equal('An error happened when publishing the component: the version of used ' +
                    'OC CLI is invalid. Try to upgrade OC CLI running ' + colors.blue('[sudo] npm i -g oc@1.23.X'));
                });
              });

              describe('when using an old node version', function(){

                beforeEach(function(done){
                  sinon.stub(registry, 'putComponent').yields({
                    code: 'node_version_not_valid',
                    error: 'Node CLI version is not valid: Registry 0.10.36, CLI 0.10.35',
                    details: {
                      code: 'not_matching',
                      cliNodeVersion: '0.10.35',
                      registryNodeVersion: '0.10.36',
                      suggestedVersion: '>=0.10.35'
                    }
                  });
                  execute(done);
                });

                afterEach(function(){
                  registry.putComponent.restore();
                });

                it('should show an error', function(){
                  expect(logSpy.err.args[0][0]).to.equal('An error happened when publishing the component: the version of used ' +
                    'node is invalid. Try to upgrade node to version matching \'>=0.10.35\'');
                });
              });

              describe('when registry requires authentication', function(){
                beforeEach(function(done){
                  sinon.stub(registry, 'putComponent').yields('Unauthorized');
                  execute(done);
                });

                afterEach(function(){
                  registry.putComponent.restore();
                });

                it('should prompt for credentials', function(){
                  expect(logSpy.warn.args[3][0]).to.equal('Registry requires credentials.');
                });
              });

              describe('when credentials are prepopulated', function(){
                beforeEach(function(done){
                  sinon.stub(registry, 'putComponent').yields('Unauthorized');
                  execute(done, {
                    username: 'myuser',
                    password: 'password'
                  });
                });

                afterEach(function(){
                  registry.putComponent.restore();
                });

                it('should not prompt for credentials', function(){
                  expect(logSpy.ok.args[0][0]).to.equal('Using specified credentials');
                });
              });

              describe('when it succeeds', function(){

                let stub;
                beforeEach(function(done){
                  sinon.stub(registry, 'putComponent').yields(null, 'yay');
                  stub = sinon.stub(local, 'cleanup').yields(null, 'done');
                  execute(done);
                });

                afterEach(function(){
                  registry.putComponent.restore();
                  local.cleanup.restore();
                });

                it('should show a message', function(){
                  expect(logSpy.ok.args[0][0]).to.include('Published -> ');
                  expect(logSpy.ok.args[0][0]).to.include('http://www.api.com/hello-world/1.0.0');
                });

                it('should remove the compressed package', function(){
                  expect(stub.calledOnce).to.be.true;
                });
              });
            });
          });
        });
      });
    });
  });
});<|MERGE_RESOLUTION|>--- conflicted
+++ resolved
@@ -64,12 +64,7 @@
         sinon.stub(local, 'package').yields('the component is not valid');
         execute(function(){
           local.package.restore();
-
-<<<<<<< HEAD
-          var message = logSpy.warn.args[0][0],
-=======
-          const message = logSpy.log.args[0][0],
->>>>>>> b2a10d95
+          const message = logSpy.warn.args[0][0],
             re = new RegExp('\\' + path.sep, 'g'),
             messageWithSlashesOnPath = message.replace(re, '/');
 
@@ -124,12 +119,7 @@
               sinon.stub(registry, 'putComponent').yields('blabla');
               execute(function(){
                 registry.putComponent.restore();
-
-<<<<<<< HEAD
-                var message = logSpy.warn.args[1][0],
-=======
-                const message = logSpy.log.args[1][0],
->>>>>>> b2a10d95
+                const message = logSpy.warn.args[1][0],
                   re = new RegExp('\\' + path.sep, 'g'),
                   messageWithSlashesOnPath = message.replace(re, '/');
 
