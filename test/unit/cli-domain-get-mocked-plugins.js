'use strict';

var expect = require('chai').expect;
var injectr = require('injectr');
var sinon = require('sinon');
var _ = require('underscore');

describe('cli : domain : get-mocked-plugins', function(){

  var dynamicPluginModule = function(a){ return a ? 'blarg' : 'flarg'; },
    notAFunctionModule = { 'foo' : 'bar' },
    fsMock,
    getMockedPlugins;

  var initialise = function(fs, pathJoinStub){

    fsMock = _.extend({
      existsSync: sinon.stub().returns(true),
      readFileSync: sinon.stub().returns('file content'),
      readJsonSync: sinon.stub().returns({ content: true }),
      realpathSync: sinon.stub().returns('/root/'),
      writeFile: sinon.stub().yields(null, 'ok')
    }, fs || {});

    var fakePathFunc = function(){
      return _.toArray(arguments)
              .map(function(x){
                return x.replace(/\.\//g, '');
              })
              .join('');
    };

    getMockedPlugins = injectr('../../src/cli/domain/get-mocked-plugins.js', {
      'fs-extra': fsMock,
      path: {
        join: pathJoinStub || fakePathFunc,
        resolve: fakePathFunc
      },
      '/root/components/dynamic-plugin.js': dynamicPluginModule,
      '/root/components/not-a-function.js': notAFunctionModule
    });
  };

  describe('when setting up mocked plugins', function(){

    describe('when componentsDir parameter is undefined', function(){

      var joinStub = sinon.stub();

      beforeEach(function(){
        initialise({}, joinStub);
        getMockedPlugins({ log: _.noop }, undefined);
      });

      it('should use . as default', function(){
        expect(joinStub.args[0][0]).to.equal('.');
      });
    });

    describe('when componentsDir parameter is omitted', function(){

      var joinStub = sinon.stub();

      beforeEach(function(){
        initialise({}, joinStub);
        getMockedPlugins({ log: _.noop });
      });

      it('should use . as default', function(){
        expect(joinStub.args[0][0]).to.equal('.');
      });
    });

    describe('when oc.json is in both root and component folder', function(){

      var result;
      var ocJsonComponent = {
        registries: [],
        mocks: {
          plugins: {
            static: { foo: 1, bar: 2 }
          }
        }
      };

      var readMock = sinon.stub().returns(ocJsonComponent);

      beforeEach(function(){
        initialise({
          existsSync: sinon.stub().returns(true),
          readJsonSync: readMock
        });
        result = getMockedPlugins({ log: () => {}, warn: () => {} }, '/root/components/');
      });

      it('should use components folder oc.json as default', function(){
        expect(readMock.calledOnce).to.be.true;
        expect(readMock.args[0][0]).to.equal('/root/components/oc.json');
        expect(result.length).to.equal(2);
      });
    });

    describe('when oc.json is in root folder', function(){

      var result;
      var ocJsonComponent = {
        registries: [],
        mocks: {
          plugins: {
            static: { foo: 1, bar: 2 }
          }
        }
      };
      var ocJsonRoot = {
        registries: [],
        mocks: {
          plugins: {
            static: { foo: 1, bar: 2, baz: 3 }
          }
        }
      };

      var readMock = sinon.stub(),
        existsMock = sinon.stub();
      
      readMock.withArgs('/root/components/oc.json').returns(ocJsonComponent);
      readMock.withArgs('/root/oc.json').returns(ocJsonRoot);

      existsMock.withArgs('/root/components/oc.json').returns(false);
      existsMock.withArgs('/root/oc.json').returns(true);

      beforeEach(function(){
        initialise({
          existsSync: existsMock,
          readJsonSync: readMock
        });
        result = getMockedPlugins({ log: () => {}, warn: () => {} }, '/root/components/');
      });

      it('should use root oc.json', function(){
        expect(result.length).to.equal(3);
      });
    });

    describe('when oc.json is missing', function(){
      var result;
      beforeEach(function(){
        initialise({ existsSync: sinon.stub().returns(false) });
        result = getMockedPlugins(console, '/root/components/');
      });

      it('should return an empty array', function(){
        expect(result.length).to.equal(0);
      });
    });

    describe('when no plugins are specified', function(){
      var result;
      var ocJson = {
        registries: [],
        mocks: {
          plugins: {}
        }
      };

      beforeEach(function(){
        initialise({
<<<<<<< HEAD
            existsSync: sinon.stub().returns(true),
            readJsonSync: sinon.stub().returns(ocJson)
         });
        result = getMockedPlugins({ warn: sinon.stub() }, '/root/components/');
=======
          existsSync: sinon.stub().returns(true),
          readJsonSync: sinon.stub().returns(ocJson)
        });
        result = getMockedPlugins({log: sinon.stub()}, '/root/components/');
>>>>>>> 875e1f06
      });

      it('should return an empty array', function(){
        expect(result.length).to.equal(0);
      });
    });

    describe('when a static plugin is specified', function(){
      var result;
      var ocJson = {
        registries: [],
        mocks: {
          plugins: {
            static: {
              foo: 'bar'
            }
          }
        }
      };

      beforeEach(function(){
        initialise({
<<<<<<< HEAD
            existsSync: sinon.stub().returns(true),
            readJsonSync: sinon.stub().returns(ocJson)
         });
        result = getMockedPlugins({ log: () => {}, warn: () => {} }, '/root/components/');
=======
          existsSync: sinon.stub().returns(true),
          readJsonSync: sinon.stub().returns(ocJson)
        });
        result = getMockedPlugins({log: sinon.stub()}, '/root/components/');
>>>>>>> 875e1f06
      });

      it('should return the static plugin', function(){
        expect(result.length).to.equal(1);
        expect(result[0].name).to.equal('foo');
      });

      it('should set up the execute method to return the specified value', function(){
        expect(result[0].register.execute()).to.equal('bar');
      });
    });

    describe('when a dynamic plugin is specified', function(){
      var result;
      var ocJson = {
        registries: [],
        mocks: {
          plugins: {
            dynamic: {
              foo: './dynamic-plugin.js'
            }
          }
        }
      };

      beforeEach(function(){
        initialise({
<<<<<<< HEAD
            existsSync: sinon.stub().returns(true),
            readJsonSync: sinon.stub().returns(ocJson)
         });
        result = getMockedPlugins({ log: () => {}, warn: () => {} }, '/root/components/');
=======
          existsSync: sinon.stub().returns(true),
          readJsonSync: sinon.stub().returns(ocJson)
        });
        result = getMockedPlugins({ log: sinon.stub() }, '/root/components/');
>>>>>>> 875e1f06
      });

      it('should return the dynamic plugin', function(){
        expect(result.length).to.equal(1);
        expect(result[0].name).to.equal('foo');
      });

      it('should set up the execute method to run the module', function(){
        expect(result[0].register.execute(false)).to.equal('flarg');
        expect(result[0].register.execute(true)).to.equal('blarg');
      });
    });

    describe('when a dynamic plugin is specified and the referenced file is missing', function(){
      var result;
      var ocJson = {
        registries: [],
        mocks: {
          plugins: {
            dynamic: {
              foo: './not-exist.js'
            }
          }
        }
      };

      var logger = { err: sinon.stub(), warn: () => {} };

      beforeEach(function(){
        initialise({
          existsSync: sinon.stub().returns(true),
          readJsonSync: sinon.stub().returns(ocJson)
        });
        result = getMockedPlugins(logger, '/root/components/');
      });

      it('should log an error', function(){
        expect(logger.err.args[0][0]).to.contain(
          'Error: Cannot find module');
      });

      it('should omit the broken plugin from the results', function(){
        expect(result.length).to.equal(0);
      });
    });

    describe('when a dynamic plugin is specified and the module is not a function', function(){
      var result;
      var ocJson = {
        registries: [],
        mocks: {
          plugins: {
            dynamic: {
              foo: './not-a-function.js'
            }
          }
        }
      };

      var logger = { err: sinon.stub(), warn: () => {} };

      beforeEach(function(){
        initialise({
          existsSync: sinon.stub().returns(true),
          readJsonSync: sinon.stub().returns(ocJson)
        });
        result = getMockedPlugins(logger, '/root/components/');
      });

      it('should log an error', function(){
        expect(logger.err.args[0][0]).to.contain(
          'Looks like you are trying to register a dynamic mock plugin but the file you specified is not a function');
      });

      it('should omit the broken plugin from the results', function(){
        expect(result.length).to.equal(0);
      });
    });
  });
});<|MERGE_RESOLUTION|>--- conflicted
+++ resolved
@@ -165,17 +165,10 @@
 
       beforeEach(function(){
         initialise({
-<<<<<<< HEAD
-            existsSync: sinon.stub().returns(true),
-            readJsonSync: sinon.stub().returns(ocJson)
+          existsSync: sinon.stub().returns(true),
+          readJsonSync: sinon.stub().returns(ocJson)
          });
         result = getMockedPlugins({ warn: sinon.stub() }, '/root/components/');
-=======
-          existsSync: sinon.stub().returns(true),
-          readJsonSync: sinon.stub().returns(ocJson)
-        });
-        result = getMockedPlugins({log: sinon.stub()}, '/root/components/');
->>>>>>> 875e1f06
       });
 
       it('should return an empty array', function(){
@@ -198,17 +191,10 @@
 
       beforeEach(function(){
         initialise({
-<<<<<<< HEAD
-            existsSync: sinon.stub().returns(true),
-            readJsonSync: sinon.stub().returns(ocJson)
+          existsSync: sinon.stub().returns(true),
+          readJsonSync: sinon.stub().returns(ocJson)
          });
         result = getMockedPlugins({ log: () => {}, warn: () => {} }, '/root/components/');
-=======
-          existsSync: sinon.stub().returns(true),
-          readJsonSync: sinon.stub().returns(ocJson)
-        });
-        result = getMockedPlugins({log: sinon.stub()}, '/root/components/');
->>>>>>> 875e1f06
       });
 
       it('should return the static plugin', function(){
@@ -236,17 +222,10 @@
 
       beforeEach(function(){
         initialise({
-<<<<<<< HEAD
-            existsSync: sinon.stub().returns(true),
-            readJsonSync: sinon.stub().returns(ocJson)
+          existsSync: sinon.stub().returns(true),
+          readJsonSync: sinon.stub().returns(ocJson)
          });
         result = getMockedPlugins({ log: () => {}, warn: () => {} }, '/root/components/');
-=======
-          existsSync: sinon.stub().returns(true),
-          readJsonSync: sinon.stub().returns(ocJson)
-        });
-        result = getMockedPlugins({ log: sinon.stub() }, '/root/components/');
->>>>>>> 875e1f06
       });
 
       it('should return the dynamic plugin', function(){
