--- conflicted
+++ resolved
@@ -253,11 +253,7 @@
         }
       };
 
-<<<<<<< HEAD
-      var logger = { err: sinon.stub(), warn: () => {} };
-=======
-      const logger = { log: sinon.stub() };
->>>>>>> b2a10d95
+      const logger = { err: sinon.stub(), warn: () => {} };
 
       beforeEach(function(){
         initialise({
@@ -290,11 +286,7 @@
         }
       };
 
-<<<<<<< HEAD
-      var logger = { err: sinon.stub(), warn: () => {} };
-=======
-      const logger = { log: sinon.stub() };
->>>>>>> b2a10d95
+      const logger = { err: sinon.stub(), warn: () => {} };
 
       beforeEach(function(){
         initialise({
