--- conflicted
+++ resolved
@@ -44,25 +44,14 @@
     });
 
     describe('when the template is of a non valid type', function(){
-<<<<<<< HEAD
-        beforeEach(function(){
-          execute('valid-component', 'invalid-type');
-        });
-
-        it('should show an error', function(){
-          var expected = 'An error happened when initialising the component: the template is not valid. Allowed values are handlebars and jade';
-          expect(logSpy.err.args[0][0]).to.equal(expected);
-        });
-=======
       beforeEach(function(){
         execute('valid-component', 'invalid-type');
       });
 
       it('should show an error', function(){
         var expected = 'An error happened when initialising the component: the template is not valid. Allowed values are handlebars and jade';
-        expect(logSpy.log.args[0][0]).to.equal(colors.red(expected));
+        expect(logSpy.err.args[0][0]).to.equal(expected);
       });
->>>>>>> 875e1f06
     });
 
     describe('when an error happens', function(){
