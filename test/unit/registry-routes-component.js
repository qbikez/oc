'use strict';

var expect = require('chai').expect;
var sinon = require('sinon');
var _ = require('underscore');

describe('registry : routes : component', function(){

  var ComponentRoute = require('../../src/registry/routes/component'),
      mockedComponents = require('../fixtures/mocked-components'),
      mockedRepository, resJsonStub, resSetStub, statusStub, componentRoute;
  
  var initialise = function(params){
    resJsonStub = sinon.stub();
    resSetStub = sinon.stub();
    statusStub = sinon.stub().returns({ json: resJsonStub });
    mockedRepository = {
      getCompiledView: sinon.stub().yields(null, params.view),
      getComponent: sinon.stub().yields(null, params.package),
      getDataProvider: sinon.stub().yields(null, params.data),
      getStaticFilePath: sinon.stub().returns('//my-cdn.com/files/')
    };
  };

  describe('when getting a component with server.js execution timeout', function(){

    var code, response;
    before(function(done){
      initialise(mockedComponents['timeout-component']);
      componentRoute = new ComponentRoute({}, mockedRepository);

      var resStatus = function(calledCode){
        code = calledCode;
        return {
          json: function(calledResponse){
            response = calledResponse;
            done();
          }
        };
      };

      componentRoute({
        headers: {},
        params: { componentName: 'timeout-component', componentVersion: '1.X.X' }
      }, {
        conf: {
          baseUrl: 'http://component.com/',
          executionTimeout: 0.1
        },
        status: resStatus
      });
    });

    it('should return 500 status code', function(){
      expect(code).to.be.equal(500);
    });

    it('should respond with error message', function(){
      expect(response.error).to.equal('Component execution error: timeout (100ms)');
    });

    it('should return component\'s name and request version', function(){
      expect(response.name).to.equal('timeout-component');
      expect(response.requestVersion).to.equal('1.X.X');
    });
  });

  describe('when getting a component with a server.js that returns undefined data', function(){

    before(function(){
      initialise(mockedComponents['undefined-component']);
      componentRoute = new ComponentRoute({}, mockedRepository);

      componentRoute({
        headers: {},
        params: { componentName: 'undefined-component' }
      }, {
        conf: {
          baseUrl: 'http://components.com/'
        },
        status: statusStub
      });
    });

    it('should return 500 status code', function(){
      expect(statusStub.args[0][0]).to.be.equal(500);
    });

    it('should respond with error message for undefined data', function(){
      expect(resJsonStub.args[0][0].error).to.equal('Component execution error: data object is undefined');
    });

    it('should return component\'s name and request version', function(){
      expect(resJsonStub.args[0][0].name).to.equal('undefined-component');
      expect(resJsonStub.args[0][0].requestVersion).to.equal('');
    });
  });

  describe('when getting a component with server.js execution errors', function(){

    before(function(){
      initialise(mockedComponents['error-component']);
      componentRoute = new ComponentRoute({}, mockedRepository);

      componentRoute({
        headers: {},
        params: { componentName: 'error-component' }
      }, {
        conf: {
          baseUrl: 'http://components.com/',
          plugins: {
            a: function(){ return ''; }
          }
        },
        status: statusStub
      });
    });

    it('should return 500 status code', function(){
      expect(statusStub.args[0][0]).to.be.equal(500);
    });

    it('should respond with error message including missing plugin', function(){
      expect(resJsonStub.args[0][0].error).to.equal('Component execution error: c is not defined');
    });

    it('should return component\'s name and request version', function(){
      expect(resJsonStub.args[0][0].name).to.equal('error-component');
      expect(resJsonStub.args[0][0].requestVersion).to.equal('');
    });
  });

  describe('when getting a component with server.js asynchronous execution errors', function(){

    describe('when has error that gets fired on first execution', function(){

      before(function(done){
        initialise(mockedComponents['async-error-component']);
        componentRoute = new ComponentRoute({}, mockedRepository);
        statusStub.returns({
          json: function(response){
            resJsonStub(response);
            done();
          }
        });

        componentRoute({
          headers: {},
          params: { componentName: 'async-error-component' }
        }, {
          conf: {
            baseUrl: 'http://components.com/',
            plugins: {}
          },
          status: statusStub
        });
      });

      it('should return 500 status code', function(){
        expect(statusStub.args[0][0]).to.be.equal(500);
      });

      it('should respond with error message for component execution error', function(){
        expect(resJsonStub.args[0][0].error).to.equal('Component execution error: thisDoesnotExist is not defined');
      });

      it('should return component\'s name and request version', function(){
        expect(resJsonStub.args[0][0].name).to.equal('async-error-component');
        expect(resJsonStub.args[0][0].requestVersion).to.equal('');
      });
    });

    describe('when has error that gets fired on following executions', function(){

      before(function(done){
        initialise(mockedComponents['async-error2-component']);
        componentRoute = new ComponentRoute({}, mockedRepository);
        statusStub.returns({
          json: function(response){
            resJsonStub(response);
            if(statusStub.args.length>=2){
              done();
            }
          }
        });

        componentRoute({
          headers: {},
          params: { componentName: 'async-error2-component' }
        }, {
          conf: {
            baseUrl: 'http://components.com/',
            plugins: {}
          },
          status: statusStub
        });

        componentRoute({
          headers: {},
          params: { componentName: 'async-error2-component' },
          query: { error: true }
        }, {
          conf: {
            baseUrl: 'http://components.com/',
            plugins: {}
          },
          status: statusStub
        });
      });

      it('should return 200 status code for successful request', function(){
        expect(statusStub.args[0][0]).to.be.equal(200);
      });

      it('should return 500 status code when error happens', function(){
        expect(statusStub.args[1][0]).to.be.equal(500);
      });

      it('should respond without error for successful request', function(){
        expect(resJsonStub.args[0][0].error).to.be.empty;
      });

      it('should respond with error message for component execution error', function(){
        expect(resJsonStub.args[1][0].error).to.equal('Component execution error: thisDoesnotExist is not defined');
      });

      it('should return component\'s name and request version for both requests', function(){
        expect(resJsonStub.args[0][0].name).to.equal('async-error2-component');
        expect(resJsonStub.args[0][0].requestVersion).to.equal('');
        expect(resJsonStub.args[1][0].name).to.equal('async-error2-component');
        expect(resJsonStub.args[1][0].requestVersion).to.equal('');
      });
    });
  });

  describe('when getting a component that implements a plugin', function(){

    describe('when plugin not declared in package.json', function(){

      before(function(){
        initialise(mockedComponents['plugin-component']);
        componentRoute = new ComponentRoute({}, mockedRepository);

        componentRoute({
          headers: {},
          params: { componentName: 'plugin-component' }
        }, {
          conf: {
            baseUrl: 'http://components.com/',
            plugins: {}
          },
          status: statusStub
        });
      });

      it('should return 501 status code', function(){
        expect(statusStub.args[0][0]).to.be.equal(501);
      });

      it('should respond with PLUGIN_MISSING_FROM_COMPONENT error code', function(){
        expect(resJsonStub.args[0][0].code).to.equal('PLUGIN_MISSING_FROM_COMPONENT');
      });

      it('should respond with error message including missing plugin', function(){
        expect(resJsonStub.args[0][0].error).to.equal('Component is trying to use un-registered plugins: doSomething');
      });

      it('should return component\'s name and request version', function(){
        expect(resJsonStub.args[0][0].name).to.equal('plugin-component');
        expect(resJsonStub.args[0][0].requestVersion).to.equal('');
      });
    });

    describe('when plugin declared in package.json', function(){

      beforeEach(function(){
        var component = _.clone(mockedComponents['plugin-component']);
        component.package.oc.plugins = ['doSomething'];
        initialise(component);
        componentRoute = new ComponentRoute({}, mockedRepository);
      });

      describe('when registry implements plugin', function(){

        beforeEach(function(){
          componentRoute({
            headers: {},
            params: { componentName: 'plugin-component' }
          }, {
            conf: {
              baseUrl: 'http://components.com/',
              plugins: {
                doSomething: function(){ return 'hello hello hello my friend'; }
              }
            },
            status: statusStub
          });
        });

        it('should return 200 status code', function(){
          expect(statusStub.args[0][0]).to.be.equal(200);
        });

        it('should use plugin inside compiledView', function(){
          expect(resJsonStub.args[0][0].html).to.contain('hello hello hello my friend John');
        });

        it('should return component\'s name and request version', function(){
          expect(resJsonStub.args[0][0].name).to.equal('plugin-component');
          expect(resJsonStub.args[0][0].requestVersion).to.equal('');
        });
      });

      describe('when registry does not implement plugin', function(){

        beforeEach(function(){
          componentRoute({
            headers: {},
            params: { componentName: 'plugin-component' }
          }, {
            conf: { baseUrl: 'http://components.com/' },
            status: statusStub
          });
        });

        it('should return 501 status code', function(){
          expect(statusStub.args[0][0]).to.be.equal(501);
        });

        it('should respond with PLUGIN_MISSING_FROM_REGISTRY error code', function(){
          expect(resJsonStub.args[0][0].code).to.equal('PLUGIN_MISSING_FROM_REGISTRY');
        });

        it('should respond with error message including missing plugin', function(){
          expect(resJsonStub.args[0][0].error).to.equal('registry does not implement plugins: doSomething');
        });

        it('should return component\'s name and request version', function(){
          expect(resJsonStub.args[0][0].name).to.equal('plugin-component');
          expect(resJsonStub.args[0][0].requestVersion).to.equal('');
        });
      });
    });
  });

  describe('when getting a component that requires a npm module', function(){

    describe('when registry implements dependency', function(){

      beforeEach(function(){
        initialise(mockedComponents['npm-component']);
        componentRoute = new ComponentRoute({}, mockedRepository);

        componentRoute({
          headers: {},
          params: { componentName: 'npm-component' }
        }, {
          conf: {
            local: true, //needed to invalidate the cache
            baseUrl: 'http://components.com/',
            plugins: {},
            dependencies: [
              'underscore'
            ]
          },
          status: statusStub
        });
      });
  
      it('should return 200 status code', function(){
        expect(statusStub.args[0][0]).to.be.equal(200);
      });

      it('should use plugin inside compiledView', function(){
        expect(resJsonStub.args[0][0].html).to.contain('bye John');
      });

      it('should return component\'s name and request version', function(){
        expect(resJsonStub.args[0][0].name).to.equal('npm-component');
        expect(resJsonStub.args[0][0].requestVersion).to.equal('');
      });
    });

    describe('when registry does not implement dependency', function(){

      beforeEach(function(){
        initialise(mockedComponents['npm-component']);
        componentRoute = new ComponentRoute({}, mockedRepository);

        componentRoute({
          headers: {},
          params: { componentName: 'npm-component' }
        }, {
          conf: {
            local: true,
            hotReloading: true, //needed to invalidate the cache
            baseUrl: 'http://components.com/',
            plugins: {},
            dependencies: {}
          },
          status: statusStub
        });
      });

      it('should return 501 status code', function(){
        expect(statusStub.args[0][0]).to.be.equal(501);
      });

      it('should respond with DEPENDENCY_MISSING_FROM_REGISTRY error code', function(){
        expect(resJsonStub.args[0][0].code).to.equal('DEPENDENCY_MISSING_FROM_REGISTRY');
      });

      it('should respond with error message including missing dependency', function(){
        expect(resJsonStub.args[0][0].error).to.equal('Component is trying to use unavailable dependencies: underscore');
      });

      it('should return component\'s name and request version', function(){
        expect(resJsonStub.args[0][0].name).to.equal('npm-component');
        expect(resJsonStub.args[0][0].requestVersion).to.equal('');
      });
    });
  });

  describe('when getting a component with server.js that sets custom headers with empty customHeadersToSkipOnWeakVersion', function() {

    before(function() {
      initialise(mockedComponents['response-headers-component']);
      componentRoute = new ComponentRoute({}, mockedRepository);

      componentRoute({
        headers: {},
        params: { componentName: 'response-headers-component', componentVersion: '1.X.X' }
      }, {
        conf: {
          baseUrl: 'http://component.com/',
          executionTimeout: 0.1
        },
        status: statusStub,
        set: resSetStub
      });
    });

    it('should return 200 status code', function() {
      expect(statusStub.args[0][0]).to.be.equal(200);
    });

    it('should set response headers', function() {
<<<<<<< HEAD
      expect(resJsonStub.args[0][0].headers).to.not.be.null;      
      expect(resJsonStub.args[0][0].headers['test-header']).to.equal('test-value');
      expect(resSetStub.args[0][0]).to.not.be.null;      
      expect(resSetStub.args[0][0]['test-header']).to.equal('test-value');
=======
      expect(response.headers).to.be.undefined;
      expect(headers).to.not.be.null;      
      expect(headers['test-header']).to.equal('test-value');
>>>>>>> ab9736e8
    });

    it('should return component\'s name and request version', function() {
      expect(resJsonStub.args[0][0].name).to.equal('response-headers-component');
      expect(resJsonStub.args[0][0].requestVersion).to.equal('1.X.X');
    });
  });

  describe('when getting a component with server.js that sets custom headers with non-empty customHeadersToSkipOnWeakVersion', function() {
    
    before(function(done) {
      initialise(mockedComponents['response-headers-component']);
      componentRoute = new ComponentRoute({}, mockedRepository);

      statusStub.returns({
        json: function(response){
          resJsonStub(response);
          done();
        }
      });

      componentRoute({
        headers: {},
        params: { componentName: 'response-headers-component', componentVersion: '1.X.X' }
      }, {
        conf: {
          baseUrl: 'http://component.com/',
          executionTimeout: 0.1,
          customHeadersToSkipOnWeakVersion: ['test-header']
        },
        status: statusStub,
        set: resSetStub
      });
    });

    it('should return 200 status code', function() {
      expect(statusStub.args[0][0]).to.be.equal(200);
    });

    it('should not set response headers', function() {
      expect(resJsonStub.args[0][0].headers).to.be.undefined;
      expect(resSetStub.called).to.be.false;      
    });

    it('should return component\'s name and request version', function() {
      expect(resJsonStub.args[0][0].name).to.equal('response-headers-component');
      expect(resJsonStub.args[0][0].requestVersion).to.equal('1.X.X');
    });
  });

  describe('when getting a simple component with server.js after headers component no custom headers should be set', function() {

    before(function(done) {
      var headersComponent = mockedComponents['another-response-headers-component'];
      var simpleComponent = mockedComponents['simple-component'];

      mockedRepository = {
        getCompiledView: sinon.stub(),
        getComponent: sinon.stub(),
        getDataProvider: sinon.stub(),
        getStaticFilePath: sinon.stub().returns('//my-cdn.com/files/')
      };

      // Custom repository initialization to give us two components when invoked twice.
      // The firts one with custom headers and the second without.

      mockedRepository.getCompiledView.onCall(0).yields(null, headersComponent.view);
      mockedRepository.getCompiledView.onCall(1).yields(null, simpleComponent.view);

      mockedRepository.getComponent.onCall(0).yields(null, headersComponent.package);
      mockedRepository.getComponent.onCall(1).yields(null, simpleComponent.package);

      mockedRepository.getDataProvider.onCall(0).yields(null, headersComponent.data);
      mockedRepository.getDataProvider.onCall(1).yields(null, simpleComponent.data);

      componentRoute = new ComponentRoute({}, mockedRepository);

      resJsonStub = sinon.stub();
      resSetStub = sinon.stub();

      statusStub = sinon.stub().returns({
        json: function(response){
          resJsonStub(response);
          if(statusStub.args.length>=2){
            done();
          }
        }
      });

      componentRoute({
        headers: {},
        params: { componentName: 'another-response-headers-component', componentVersion: '1.X.X' }
      }, {
        conf: {
          baseUrl: 'http://component.com/',
          executionTimeout: 0.1
        },
        status: statusStub,
        set: resSetStub
      });

      componentRoute({
        headers: {},
        params: { componentName: 'simple-component', componentVersion: '1.X.X' }
      }, {
        conf: {
          baseUrl: 'http://component.com/',
          executionTimeout: 0.1
        },
        status: statusStub,
        set: resSetStub
      });
    });

    it('should return 200 status code for the first component', function() {
      expect(statusStub.args[0][0]).to.be.equal(200);
    });

    it('should return "response-headers-component" name for the first component\'s name and request version', function() {
      expect(resJsonStub.args[0][0].name).to.equal('another-response-headers-component');
      expect(resJsonStub.args[0][0].requestVersion).to.equal('1.X.X');
    });

    it('should set response headers for the first component', function() {
<<<<<<< HEAD
      expect(resJsonStub.args[0][0].headers).to.not.be.null;      
      expect(resJsonStub.args[0][0].headers['another-test-header']).to.equal('another-test-value');
      expect(resSetStub.args[0][0]).to.not.be.null;      
      expect(resSetStub.args[0][0]['another-test-header']).to.equal('another-test-value');
=======
      expect(response[0].headers).to.be.undefined;
      expect(headers[0]).to.not.be.null;      
      expect(headers[0]['another-test-header']).to.equal('another-test-value');
>>>>>>> ab9736e8
    });

    it('should return 200 status code for the second component', function() {
      expect(statusStub.args[1][0]).to.be.equal(200);
    });

    it('should return "simple-component" name for the second component\'s name and request version', function() {
      expect(resJsonStub.args[1][0].name).to.equal('simple-component');
      expect(resJsonStub.args[1][0].requestVersion).to.equal('1.X.X');
    });

    it('should not set custom response for the second component', function() {
      expect(resJsonStub.args[1][0].headers).to.be.undefined;      
      expect(resSetStub.calledTwice).to.be.false;      
    });
  });

  describe('when getting a component info for a component that sets custom headers', function() {
    before(function() {
      initialise(mockedComponents['response-headers-component']);
      componentRoute = new ComponentRoute({}, mockedRepository);

      componentRoute({
        headers: { accept: 'application/vnd.oc.info+json' },
        params: { componentName: 'response-headers-component', componentVersion: '1.0.0' }
      }, {
        conf: {
          baseUrl: 'http://component.com/',
          executionTimeout: 0.1
        },
        status: statusStub,
        set: resSetStub
      });
    });

    it('should return 200 status code', function() {
      expect(statusStub.args[0][0]).to.be.equal(200);
    });

    it('should return no custom headers', function() {
      expect(resJsonStub.args[0][0].headers).to.be.undefined;
      expect(resSetStub.called).to.be.false;
    });

    it('should return component\'s name and request version', function() {
      expect(resJsonStub.args[0][0].name).to.equal('response-headers-component');
      expect(resJsonStub.args[0][0].requestVersion).to.equal('1.0.0');
    });

    it('should not return rendered HTML', function() {
      expect(resJsonStub.args[0][0].html).to.be.undefined;
    });
  });

});<|MERGE_RESOLUTION|>--- conflicted
+++ resolved
@@ -445,16 +445,9 @@
     });
 
     it('should set response headers', function() {
-<<<<<<< HEAD
-      expect(resJsonStub.args[0][0].headers).to.not.be.null;      
-      expect(resJsonStub.args[0][0].headers['test-header']).to.equal('test-value');
+      expect(resJsonStub.args[0][0].headers).to.be.undefined;      
       expect(resSetStub.args[0][0]).to.not.be.null;      
       expect(resSetStub.args[0][0]['test-header']).to.equal('test-value');
-=======
-      expect(response.headers).to.be.undefined;
-      expect(headers).to.not.be.null;      
-      expect(headers['test-header']).to.equal('test-value');
->>>>>>> ab9736e8
     });
 
     it('should return component\'s name and request version', function() {
@@ -579,16 +572,9 @@
     });
 
     it('should set response headers for the first component', function() {
-<<<<<<< HEAD
-      expect(resJsonStub.args[0][0].headers).to.not.be.null;      
-      expect(resJsonStub.args[0][0].headers['another-test-header']).to.equal('another-test-value');
+      expect(resJsonStub.args[0][0].headers).to.be.undefined;      
       expect(resSetStub.args[0][0]).to.not.be.null;      
       expect(resSetStub.args[0][0]['another-test-header']).to.equal('another-test-value');
-=======
-      expect(response[0].headers).to.be.undefined;
-      expect(headers[0]).to.not.be.null;      
-      expect(headers[0]['another-test-header']).to.equal('another-test-value');
->>>>>>> ab9736e8
     });
 
     it('should return 200 status code for the second component', function() {
