'use strict';

const expect = require('chai').expect;
const sinon = require('sinon');

describe('registry : routes : components', function(){

<<<<<<< HEAD
  const ComponentsRoute = require('../../src/registry/routes/components'),
    mockedComponents = require('../fixtures/mocked-components');

  let mockedRepository,
      componentsRoute,
      code,
      response;
=======
  var ComponentsRoute = require('../../src/registry/routes/components'),
    mockedComponents = require('../fixtures/mocked-components'),
    mockedRepository,
    componentsRoute,
    code,
    response;
>>>>>>> 875e1f06
  
  const initialise = function(params){
    mockedRepository = {
      getCompiledView: sinon.stub().yields(null, params.view),
      getComponent: sinon.stub().yields(null, params.package),
      getDataProvider: sinon.stub().yields(null, params.data),
      getTemplates: sinon.stub(),
      getStaticFilePath: sinon.stub().returns('//my-cdn.com/files/')
    };
  };

  const makeRequest = function(body, cb){
    componentsRoute({ headers: {}, body: body }, {
      conf: { baseUrl: 'http://components.com/' },
      status: function(jsonCode){
        code = jsonCode;
        return {
          json: function(jsonResponse){
            response = jsonResponse;
            cb();
          }
        };
      }
    });
  };

  const makeInfoRequest = function(body, cb){
    componentsRoute({ headers: { accept: 'application/vnd.oc.info+json' }, body: body }, {
      conf: { baseUrl: 'http://components.com/' },
      status: function(jsonCode){
        code = jsonCode;
        return {
          json: function(jsonResponse){
            response = jsonResponse;
            cb();
          }
        };
      }
    });
  };

  describe('when making valid request for two components', function(){

    before(function(done){
      initialise(mockedComponents['async-error2-component']);
      componentsRoute = new ComponentsRoute({}, mockedRepository);

      makeRequest({
        components: [{
          name: 'async-error2-component',
          version: '1.X.X',
          parameters: { error: true }
        }, {
          name: 'async-error2-component',
          version: '1.0.0'
        }]
      }, done);
    });

    it('should return 200 status code', function(){
      expect(code).to.be.equal(200);
    });

    it('should return a response containing both components', function(){
      expect(response.length).to.be.equal(2);
    });

    it('should return a response containing components in the correct order', function(){
      expect(response[0].response.href).to.be.undefined;
      expect(response[1].response.href).to.be.equal('http://components.com/async-error2-component/1.0.0');
    });

    it('should return a response with error code and description for the first component', function(){
      expect(response[0].response.code).to.be.equal('GENERIC_ERROR');
      expect(response[0].response.error).to.be.equal('Component execution error: thisDoesnotExist is not defined');
    });

    it('should return a response with rendered html for second component', function(){
      expect(response[1].response.html).to.be.equal('<div>hello</div>');
    });

    it('should include 500 status code for first component', function(){
      expect(response[0].status).to.equal(500);
    });

    it('should include 200 status code for second component', function(){
      expect(response[1].status).to.equal(200);
    });

    it('should return name and request version for both components', function(){
      expect(response[0].response.name).to.be.equal('async-error2-component');
      expect(response[0].response.requestVersion).to.be.equal('1.X.X');
      expect(response[1].response.name).to.be.equal('async-error2-component');
      expect(response[1].response.requestVersion).to.be.equal('1.0.0');
    });
  });

  describe('when making request for 0 components', function(){

    before(function(done){
      makeRequest({ components: []}, done);
    });

    it('should return 200 status code', function(){
      expect(code).to.be.equal(200);
    });

    it('should return a response containing empty array', function(){
      expect(response).to.be.eql([]);
    });
  });

  describe('when making valid info request for two components', function(){

    before(function(done){
      initialise(mockedComponents['async-error2-component']);
      componentsRoute = new ComponentsRoute({}, mockedRepository);

      makeInfoRequest({
        components: [{
          name: 'async-error2-component',
          version: '1.X.X'
        }, {
          name: 'async-error2-component',
          version: '1.0.0'
        }]
      }, done);
    });

    it('should return 200 status code', function(){
      expect(code).to.be.equal(200);
    });

    it('should return a response containing both components', function(){
      expect(response.length).to.be.equal(2);
    });

<<<<<<< HEAD
    const expectedResponse = [{
        status: 200,
        response: {
          name: 'async-error2-component',
          type: 'oc-component',
          requestVersion: '1.X.X',
          version: '1.0.0',
        }
      }, {
        status: 200,
        response: {
          name: 'async-error2-component',
          type: 'oc-component',
          requestVersion: '1.0.0',
          version: '1.0.0',
        }
      }];
=======
    var expectedResponse = [{
      status: 200,
      response: {
        name: 'async-error2-component',
        type: 'oc-component',
        requestVersion: '1.X.X',
        version: '1.0.0',
      }
    }, {
      status: 200,
      response: {
        name: 'async-error2-component',
        type: 'oc-component',
        requestVersion: '1.0.0',
        version: '1.0.0',
      }
    }];
>>>>>>> 875e1f06

    it('should return a response containing components in the correct order', function(){
      expect(response).to.be.eql(expectedResponse);
    });
  });

  describe('when making info request for 0 components', function(){

    before(function(done){
      makeInfoRequest({ components: []}, done);
    });

    it('should return 200 status code', function(){
      expect(code).to.be.equal(200);
    });

    it('should return a response containing empty array', function(){
      expect(response).to.be.eql([]);
    });
  });

  describe('when making not valid request', function(){

    describe('when not providing components property', function(){
      before(function(done){
        makeRequest({}, done);
      });

      it('should return 400 status code', function() {
        expect(code).to.be.equal(400);
      });

      it('should return error details', function() {
        expect(response.code).to.be.equal('POST_BODY_NOT_VALID');
        expect(response.error).to.be.equal('The request body is malformed: components property is missing');
      });
    });

    describe('when components property is not an array', function(){
      before(function(done){
        makeRequest({ components: {}}, done);
      });

      it('should return 400 status code', function() {
        expect(code).to.be.equal(400);
      });

      it('should return error details', function() {
        expect(response.code).to.be.equal('POST_BODY_NOT_VALID');
        expect(response.error).to.be.equal('The request body is malformed: components property is not an array');
      });
    });

    describe('when component does not have name property', function(){
      before(function(done){
        makeRequest({
          components: [{
            version: '1.0.0',
            namse: 'whazaa'
          }]
        }, done);
      });

      it('should return 400 status code', function() {
        expect(code).to.be.equal(400);
      });

      it('should return error details', function() {
        expect(response.code).to.be.equal('POST_BODY_NOT_VALID');
        expect(response.error).to.be.equal('The request body is malformed: component 0 must have name property');
      });
    });

    describe('when components do not have name property', function(){
      before(function(done){
        makeRequest({
          components: [{
            version: '1.0.0',
            namse: 'whazaa'
          },{
            version: '1.X.0',
            nae: 'mispelled'
          }]
        }, done);
      });

      it('should return 400 status code', function() {
        expect(code).to.be.equal(400);
      });

      it('should return error details', function() {
        expect(response.code).to.be.equal('POST_BODY_NOT_VALID');
        expect(response.error).to.be.equal('The request body is malformed: component 0 must have name property, component 1 must have name property');
      });
    });
  });
});<|MERGE_RESOLUTION|>--- conflicted
+++ resolved
@@ -5,22 +5,13 @@
 
 describe('registry : routes : components', function(){
 
-<<<<<<< HEAD
   const ComponentsRoute = require('../../src/registry/routes/components'),
     mockedComponents = require('../fixtures/mocked-components');
 
   let mockedRepository,
-      componentsRoute,
-      code,
-      response;
-=======
-  var ComponentsRoute = require('../../src/registry/routes/components'),
-    mockedComponents = require('../fixtures/mocked-components'),
-    mockedRepository,
     componentsRoute,
     code,
     response;
->>>>>>> 875e1f06
   
   const initialise = function(params){
     mockedRepository = {
@@ -158,26 +149,7 @@
       expect(response.length).to.be.equal(2);
     });
 
-<<<<<<< HEAD
     const expectedResponse = [{
-        status: 200,
-        response: {
-          name: 'async-error2-component',
-          type: 'oc-component',
-          requestVersion: '1.X.X',
-          version: '1.0.0',
-        }
-      }, {
-        status: 200,
-        response: {
-          name: 'async-error2-component',
-          type: 'oc-component',
-          requestVersion: '1.0.0',
-          version: '1.0.0',
-        }
-      }];
-=======
-    var expectedResponse = [{
       status: 200,
       response: {
         name: 'async-error2-component',
@@ -194,7 +166,6 @@
         version: '1.0.0',
       }
     }];
->>>>>>> 875e1f06
 
     it('should return a response containing components in the correct order', function(){
       expect(response).to.be.eql(expectedResponse);
