'use strict';

<<<<<<< HEAD
var expect = require('chai').expect;
var sinon = require('sinon');
=======
const colors = require('colors/safe');
const expect = require('chai').expect;
const sinon = require('sinon');
>>>>>>> b2a10d95

describe('cli : facade : dev', function(){

  const logSpy = {},
    DevFacade = require('../../src/cli/facade/dev'),
    Local = require('../../src/cli/domain/local'),
    local = new Local(),
    npm = require('npm'),
    devFacade = new DevFacade({ local: local, logger: logSpy });

<<<<<<< HEAD
  var execute = function(dirName, port){
    logSpy.err = sinon.spy();
    logSpy.warn = () => {};
=======
  const execute = function(dirName, port){
    logSpy.logNoNewLine = sinon.spy();
    logSpy.log = sinon.spy();
>>>>>>> b2a10d95
    devFacade({ dirName: dirName, port: port }, function(){});
  };

  describe('when running a dev version of the registry', function(){

    describe('when the directory is not found', function(){

      beforeEach(function(){
        sinon.stub(npm, 'load').yields(undefined);
        sinon.stub(local, 'getComponentsByDir').yields(null, []);
        execute();
      });

      afterEach(function(){
        npm.load.restore();
        local.getComponentsByDir.restore();
      });

      it('should show an error', function(){
        expect(logSpy.err.args[0][0]).to.equal('An error happened when initialising the dev runner: no components found in specified path');
      });
    });

    describe('when the directory does not contain any valid component', function(){

      beforeEach(function(){
        sinon.stub(npm, 'load').yields(undefined);
        sinon.stub(local, 'getComponentsByDir').yields(null, []);
        execute();
      });

      afterEach(function(){
        npm.load.restore();
        local.getComponentsByDir.restore();
      });

      it('should show an error', function(){
        expect(logSpy.err.args[0][0]).to.equal('An error happened when initialising the dev runner: no components found in specified path');
      });
    });
  });
});<|MERGE_RESOLUTION|>--- conflicted
+++ resolved
@@ -1,13 +1,7 @@
 'use strict';
 
-<<<<<<< HEAD
-var expect = require('chai').expect;
-var sinon = require('sinon');
-=======
-const colors = require('colors/safe');
 const expect = require('chai').expect;
 const sinon = require('sinon');
->>>>>>> b2a10d95
 
 describe('cli : facade : dev', function(){
 
@@ -18,15 +12,9 @@
     npm = require('npm'),
     devFacade = new DevFacade({ local: local, logger: logSpy });
 
-<<<<<<< HEAD
-  var execute = function(dirName, port){
+  const execute = function(dirName, port){
     logSpy.err = sinon.spy();
     logSpy.warn = () => {};
-=======
-  const execute = function(dirName, port){
-    logSpy.logNoNewLine = sinon.spy();
-    logSpy.log = sinon.spy();
->>>>>>> b2a10d95
     devFacade({ dirName: dirName, port: port }, function(){});
   };
 
