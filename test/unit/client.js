'use strict';

const expect = require('chai').expect;
const injectr = require('injectr');
const sinon = require('sinon');

describe('client', function(){

<<<<<<< HEAD
  let validatorStub,
      Client,
      init;
=======
  var validatorStub,
    Client,
    init;
>>>>>>> 875e1f06

  const initialise = function(){

    validatorStub = sinon.stub();
    Client = injectr('../../client/src/index.js', {
      './validator': { validateConfiguration: validatorStub }
    }, { __dirname: '/something/', console: console });
  };

  describe('when not correctly initialised', function(){    
    before(function(){
      initialise();
      validatorStub.returns({ isValid: false, error: 'argh!' });
      init = function(){ Client(); };
    });

    it('should throw an exception', function(){
      expect(init).to.throw('argh!');
    });
  });
});<|MERGE_RESOLUTION|>--- conflicted
+++ resolved
@@ -6,15 +6,9 @@
 
 describe('client', function(){
 
-<<<<<<< HEAD
   let validatorStub,
-      Client,
-      init;
-=======
-  var validatorStub,
     Client,
     init;
->>>>>>> 875e1f06
 
   const initialise = function(){
 
