'use strict';

const expect = require('chai').expect;
const injectr = require('injectr');
const path = require('path');
const sinon = require('sinon');
const _ = require('underscore');

describe('cli : domain : package-static-files', function(){

<<<<<<< HEAD
  let packageStaticFiles,
      error,
      mocks,
      minifyMocks;
=======
  var packageStaticFiles,
    error,
    mocks,
    minifyMocks;
>>>>>>> 875e1f06

  const initialise = function(mocks, params, cb){
    packageStaticFiles = injectr('../../src/cli/domain/package-static-files/index.js', mocks, { console: console });
    packageStaticFiles(params, function(e){
      error = e;
      cb();
    });
  };

  const cleanup = function(){
    error = null;

    minifyMocks = {
      'babel-core': {
        transform: sinon.stub().returns({
          code: 'this-is-transpiled'
        })
      },
      'clean-css': sinon.stub().returns({
        minify: function(){
          return { styles: 'this-is-minified'};
        }
      }),
      'uglify-js': {
        minify: sinon.stub().returns({
          code: 'this-is-minified'
        })
      }
    };

    mocks = {
      './minify-file': injectr('../../src/cli/domain/package-static-files/minify-file.js', minifyMocks),
      'fs-extra': {
        copySync: sinon.spy(),
        ensureDirSync: sinon.spy(),
        existsSync: sinon.stub().returns(true),
        lstatSync: sinon.stub().returns({
          isDirectory: function(){ return true; }
        }),
        readFileSync: sinon.stub().returns('some content'),
        writeFileSync: sinon.spy()
      },
      'node-dir': { paths: sinon.stub().yields(null, { files:[] })},
      path: {
        basename: path.basename,
        dirname: function(){
          return path.dirname.apply(this, _.toArray(arguments)).replace(/\\/g, '/');
        },
        extname: path.extname,
        join: function(){
          return path.join.apply(this, _.toArray(arguments)).replace(/\\/g, '/');
        },
        relative: function(){
          return path.relative.apply(this, _.toArray(arguments)).replace(/\\/g, '/');
        },
        resolve: function(){
          return _.toArray(arguments).join('/');
        }
      }
    };
  };

  cleanup();

  describe('when oc.files.static is empty', function(){

    beforeEach(function(done){
      initialise(mocks, {
        componentPath: '/path/to/component',
        minify: false,
        ocOptions: { files: { static: [] }},
        publishPath: '/path/to/component/_package'
      }, done);
    });

    afterEach(cleanup);

    it('should do nothing', function(){
      expect(mocks['fs-extra'].copySync.called).to.be.false;
      expect(mocks['fs-extra'].writeFileSync.called).to.be.false;
    });
  });

  describe('when oc.files.static contains not valid folder', function(){

    describe('when folder does not exist', function(){

      beforeEach(function(done){
        mocks['fs-extra'].existsSync = sinon.stub().returns(false);

        initialise(mocks, {
          componentPath: '/path/to/component',
          minify: false,
          ocOptions: { files: { static: [ 'thisDoesNotExist' ]}},
          publishPath: '/path/to/component/_package'
        }, done);
      });

      afterEach(cleanup);

      it('should do nothing', function(){
        expect(mocks['fs-extra'].copySync.called).to.be.false;
        expect(mocks['fs-extra'].writeFileSync.called).to.be.false;
        expect(error).to.equal('"/path/to/component/thisDoesNotExist" not found');
      });
    });

    describe('when folder is not a folder', function(){

      beforeEach(function(done){
        mocks['fs-extra'].lstatSync = sinon.stub().returns({
          isDirectory: function(){ return false; }
        });

        initialise(mocks, {
          componentPath: '/path/to/component',
          minify: false,
          ocOptions: { files: { static: [ 'thisDoesNotExist' ]}},
          publishPath: '/path/to/component/_package'
        }, done);
      });

      afterEach(cleanup);

      it('should do nothing', function(){
        expect(mocks['fs-extra'].copySync.called).to.be.false;
        expect(mocks['fs-extra'].writeFileSync.called).to.be.false;
        expect(error).to.equal('"/path/to/component/thisDoesNotExist" must be a directory');
      });
    });
  });

  describe('when oc.files.static contains valid folder', function(){

    describe('when copying folder with image', function(){
      beforeEach(function(done){
        mocks['node-dir'].paths.yields(null, {
          files: ['/path/to/component/img/file.png']
        });

        initialise(mocks, {
          componentPath: '/path/to/component',
          minify: false,
          ocOptions: { files: { static: [ 'img' ]}},
          publishPath: '/path/to/component/_package'
        }, done);
      });

      afterEach(cleanup);

      it('should not get an error', function(){
        expect(error).to.be.null;
      });

      it('should copy the file in the folder', function(){
        expect(mocks['fs-extra'].copySync.calledOnce).to.be.true;
      });

      it('should copy the file to the right destination', function(){
        expect(mocks['fs-extra'].copySync.args[0][1]).to.equal('/path/to/component/_package/img/file.png');
      });
    });

    describe('when copying folder with sub-folders', function(){
      beforeEach(function(done){
        mocks['node-dir'].paths.yields(null, {
          files: [
            '/path/to/component/img/file.png',
            '/path/to/component/img/subfolder/file2.png'
          ]
        });

        initialise(mocks, {
          componentPath: '/path/to/component',
          minify: false,
          ocOptions: { files: { static: [ 'img' ]}},
          publishPath: '/path/to/component/_package'
        }, done);
      });

      afterEach(cleanup);

      it('should not get an error', function(){
        expect(error).to.be.null;
      });

      it('should copy the files to the folder', function(){
        expect(mocks['fs-extra'].copySync.calledTwice).to.be.true;
      });

      it('should copy the files to the right destinations', function(){
        expect(mocks['fs-extra'].copySync.args[0][1]).to.equal('/path/to/component/_package/img/file.png');
        expect(mocks['fs-extra'].copySync.args[1][1]).to.equal('/path/to/component/_package/img/subfolder/file2.png');
      });
    });

    describe('when copying folder with js file', function(){

      beforeEach(function(){
        mocks['node-dir'].paths.yields(null, {
          files: ['/path/to/component/js/file.js']
        });
      });

      afterEach(cleanup);

      describe('when minify=false', function(){
        beforeEach(function(done){
          initialise(mocks, {
            componentPath: '/path/to/component',
            minify: false,
            ocOptions: { files: { static: [ 'js' ]}},
            publishPath: '/path/to/component/_package'
          }, done);
        });

        it('should not get an error', function(){
          expect(error).to.be.null;
        });

        it('should copy the file in the folder', function(){
          expect(mocks['fs-extra'].copySync.calledOnce).to.be.true;
        });

        it('should copy the file to the right destination', function(){
          expect(mocks['fs-extra'].copySync.args[0][1]).to.equal('/path/to/component/_package/js/file.js');
        });
      });

      describe('when minify=true', function(){
        beforeEach(function(done){
          initialise(mocks, {
            componentPath: '/path/to/component',
            minify: true,
            ocOptions: { files: { static: [ 'js' ]}},
            publishPath: '/path/to/component/_package'
          }, done);
        });

        it('should not get an error', function(){
          expect(error).to.be.null;
        });

        it('should first transpile and minify the file', function(){
          const transformMock = minifyMocks['babel-core'].transform;
          expect(mocks['fs-extra'].readFileSync.calledOnce).to.be.true;
          expect(transformMock.calledOnce).to.be.true;
          expect(transformMock.args[0][1].presets[0][1].targets.uglify).to.be.true;
        });

        it('should then minify the file', function(){
          expect(minifyMocks['uglify-js'].minify.calledOnce).to.be.true;
        });

        it('should save the file in the folder', function(){
          expect(mocks['fs-extra'].writeFileSync.calledOnce).to.be.true;
        });

        it('should save the file minified', function(){
          expect(mocks['fs-extra'].writeFileSync.args[0][1]).to.equal('this-is-minified');
        });

        it('should save the file to the right destination', function(){
          expect(mocks['fs-extra'].writeFileSync.args[0][0]).to.equal('/path/to/component/_package/js/file.js');
        });
      });
    });

    describe('when copying folder with css file', function(){

      beforeEach(function(){
        mocks['node-dir'].paths.yields(null, {
          files: ['/path/to/component/css/file.css']
        });
      });

      afterEach(cleanup);

      describe('when minify=false', function(){
        beforeEach(function(done){
          initialise(mocks, {
            componentPath: '/path/to/component',
            minify: false,
            ocOptions: { files: { static: [ 'css' ]}},
            publishPath: '/path/to/component/_package'
          }, done);
        });

        it('should not get an error', function(){
          expect(error).to.be.null;
        });

        it('should copy the file in the folder', function(){
          expect(mocks['fs-extra'].copySync.calledOnce).to.be.true;
        });

        it('should copy the file to the right destination', function(){
          expect(mocks['fs-extra'].copySync.args[0][1]).to.equal('/path/to/component/_package/css/file.css');
        });
      });

      describe('when minify=true', function(){
        beforeEach(function(done){
          initialise(mocks, {
            componentPath: '/path/to/component',
            minify: true,
            ocOptions: { files: { static: [ 'css' ]}},
            publishPath: '/path/to/component/_package'
          }, done);
        });

        afterEach(cleanup);

        it('should not get an error', function(){
          expect(error).to.be.null;
        });

        it('should first minify the file', function(){
          expect(mocks['fs-extra'].readFileSync.calledOnce).to.be.true;
          expect(minifyMocks['clean-css'].calledOnce).to.be.true;
        });

        it('should save the file in the folder', function(){
          expect(mocks['fs-extra'].writeFileSync.calledOnce).to.be.true;
        });

        it('should save the file minified', function(){
          expect(mocks['fs-extra'].writeFileSync.args[0][1]).to.equal('this-is-minified');
        });

        it('should save the file to the right destination', function(){
          expect(mocks['fs-extra'].writeFileSync.args[0][0]).to.equal('/path/to/component/_package/css/file.css');
        });
      });
    });
  });
});<|MERGE_RESOLUTION|>--- conflicted
+++ resolved
@@ -8,17 +8,10 @@
 
 describe('cli : domain : package-static-files', function(){
 
-<<<<<<< HEAD
   let packageStaticFiles,
-      error,
-      mocks,
-      minifyMocks;
-=======
-  var packageStaticFiles,
     error,
     mocks,
     minifyMocks;
->>>>>>> 875e1f06
 
   const initialise = function(mocks, params, cb){
     packageStaticFiles = injectr('../../src/cli/domain/package-static-files/index.js', mocks, { console: console });
