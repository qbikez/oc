--- conflicted
+++ resolved
@@ -101,11 +101,7 @@
 
       describe('when the templates specificed on the configuaration are core-templates', function(){
         it('should only return uniques templates', function(){
-<<<<<<< HEAD
-           const conf = _.extend(
-=======
-          var conf = _.extend(
->>>>>>> 875e1f06
+          const conf = _.extend(
             cdnConfiguration,
             {templates: ['oc-template-jade']}
           );
