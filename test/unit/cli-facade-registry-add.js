--- conflicted
+++ resolved
@@ -1,13 +1,7 @@
 'use strict';
 
-<<<<<<< HEAD
-var expect = require('chai').expect;
-var sinon = require('sinon');
-=======
-const colors = require('colors/safe');
 const expect = require('chai').expect;
 const sinon = require('sinon');
->>>>>>> b2a10d95
 
 describe('cli : facade : registry : add', function(){
 
@@ -17,16 +11,10 @@
     RegistryFacade = require('../../src/cli/facade/registry-add'),
     registryFacade = new RegistryFacade({ registry: registry, logger: logSpy });
 
-<<<<<<< HEAD
-  var execute = function(){
+  const execute = function(){
     logSpy.err = sinon.spy();
     logSpy.ok = sinon.spy();
     registryFacade({}, function(){});
-=======
-  const execute = function(){
-    logSpy.log = sinon.spy();
-    registryFacade({ }, function(){});
->>>>>>> b2a10d95
   };
 
   describe('when adding a not valid registry', function(){
