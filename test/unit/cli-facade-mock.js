--- conflicted
+++ resolved
@@ -1,13 +1,7 @@
 'use strict';
 
-<<<<<<< HEAD
-var expect = require('chai').expect;
-var sinon = require('sinon');
-=======
-const colors = require('colors/safe');
 const expect = require('chai').expect;
 const sinon = require('sinon');
->>>>>>> b2a10d95
 
 describe('cli : facade : mock', function(){
 
@@ -17,13 +11,8 @@
     local = new Local(),
     mockFacade = new MockFacade({ local: local, logger: logSpy });
 
-<<<<<<< HEAD
-  var execute = function(){
+  const execute = function(){
     logSpy.ok = sinon.spy();
-=======
-  const execute = function(){
-    logSpy.log = sinon.spy();
->>>>>>> b2a10d95
     mockFacade({ targetType: 'plugin', targetName: 'getValue', targetValue: 'value' }, function(){});
   };
 
