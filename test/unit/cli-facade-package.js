--- conflicted
+++ resolved
@@ -1,15 +1,8 @@
 'use strict';
 
-<<<<<<< HEAD
-var expect = require('chai').expect;
-var path = require('path');
-var sinon = require('sinon');
-=======
-const colors = require('colors/safe');
 const expect = require('chai').expect;
 const path = require('path');
 const sinon = require('sinon');
->>>>>>> b2a10d95
 
 describe('cli : facade : package', function(){
 
@@ -19,15 +12,10 @@
     PackageFacade = require('../../src/cli/facade/package.js'),
     packageFacade = new PackageFacade({ local: local, logger: logSpy });
 
-<<<<<<< HEAD
-  var execute = function(compress, cb){
+  const execute = function(compress, cb){
     logSpy.err = sinon.stub();
     logSpy.ok = sinon.stub();
     logSpy.warn = sinon.stub();
-=======
-  const execute = function(compress, cb){
-    logSpy.log = sinon.stub();
->>>>>>> b2a10d95
     packageFacade({
       componentPath: 'test/fixtures/components/hello-world/',
       compress: compress
@@ -43,11 +31,7 @@
       execute(false, function(){
         local.package.restore();
 
-<<<<<<< HEAD
-        var message = logSpy.warn.args[0][0],
-=======
-        const message = logSpy.log.args[0][0],
->>>>>>> b2a10d95
+        const message = logSpy.warn.args[0][0],
           re = new RegExp('\\' + path.sep, 'g'),
           messageWithSlashesOnPath = message.replace(re, '/');
 
@@ -90,14 +74,8 @@
 
         it('should package and show success message', function(done){
           execute(false, function(){
-<<<<<<< HEAD
-
-            var warnMessage = logSpy.warn.args[0][0],
+            const warnMessage = logSpy.warn.args[0][0],
               okMessage = logSpy.ok.args[0][0],
-=======
-            const warnMessage = logSpy.log.args[0][0],
-              okMessage = logSpy.log.args[1][0],
->>>>>>> b2a10d95
               re = new RegExp('\\' + path.sep, 'g'),
               warnMessageWithSlashesOnPath = warnMessage.replace(re, '/'),
               okMessageWithSlashesOnPath = okMessage.replace(re, '/');
@@ -118,14 +96,8 @@
 
             execute(false, function(){
               local.compress.restore();
-
-<<<<<<< HEAD
-              var warnMessage = logSpy.warn.args[0][0],
+              const warnMessage = logSpy.warn.args[0][0],
                 okMessage = logSpy.ok.args[0][0],
-=======
-              const warnMessage = logSpy.log.args[0][0],
-                okMessage = logSpy.log.args[1][0],
->>>>>>> b2a10d95
                 re = new RegExp('\\' + path.sep, 'g'),
                 warnMessageWithSlashesOnPath = warnMessage.replace(re, '/'),
                 okMessageWithSlashesOnPath = okMessage.replace(re, '/');
@@ -148,14 +120,8 @@
 
             it('should show a message for success', function(done){
               execute(true, function(){
-
-<<<<<<< HEAD
-                var warnMessage = logSpy.warn.args[1][0],
+                const warnMessage = logSpy.warn.args[1][0],
                   okMessage = logSpy.ok.args[1][0],
-=======
-                const warnMessage = logSpy.log.args[2][0],
-                  okMessage = logSpy.log.args[3][0],
->>>>>>> b2a10d95
                   re = new RegExp('\\' + path.sep, 'g'),
                   warnMessageWithSlashesOnPath = warnMessage.replace(re, '/'),
                   okMessageWithSlashesOnPath = okMessage.replace(re, '/');
@@ -181,14 +147,8 @@
 
             it('should show a message for failure', function(done){
               execute(true, function(){
-
-<<<<<<< HEAD
-                var warnMessage = logSpy.warn.args[1][0],
+                const warnMessage = logSpy.warn.args[1][0],
                   errorMessage = logSpy.err.args[0][0],
-=======
-                const warnMessage = logSpy.log.args[2][0],
-                  errorMessage = logSpy.log.args[3][0],
->>>>>>> b2a10d95
                   re = new RegExp('\\' + path.sep, 'g'),
                   warnMessageWithSlashesOnPath = warnMessage.replace(re, '/');
 
