'use strict';

var expect = require('chai').expect;
var path = require('path');
var sinon = require('sinon');

describe('cli : facade : package', function(){

  var logSpy = {},
    Local = require('../../src/cli/domain/local'),
    local = new Local(),
    PackageFacade = require('../../src/cli/facade/package.js'),
    packageFacade = new PackageFacade({ local: local, logger: logSpy });

  var execute = function(compress, cb){
    logSpy.err = sinon.stub();
    logSpy.ok = sinon.stub();
    logSpy.warn = sinon.stub();
    packageFacade({
      componentPath: 'test/fixtures/components/hello-world/',
      compress: compress
    }, function(){
      cb();
    });
  };

  describe('before packaging a component', function(){

    it('should always show a message', function(done){
      sinon.stub(local, 'package').yields('the component is not valid');
      execute(false, function(){
        local.package.restore();

<<<<<<< HEAD
        var message = logSpy.warn.args[0][0],
            re = new RegExp('\\' + path.sep, 'g'),
            messageWithSlashesOnPath = message.replace(re, '/');
=======
        var message = logSpy.log.args[0][0],
          re = new RegExp('\\' + path.sep, 'g'),
          messageWithSlashesOnPath = message.replace(re, '/');
>>>>>>> 875e1f06

        expect(messageWithSlashesOnPath).to.include('Packaging -> ');
        expect(messageWithSlashesOnPath).to.include('components/hello-world/_package');
        done();
      });
    });

    describe('when packaging', function(){

      describe('when a component is not valid', function(){

        beforeEach(function(done){
          sinon.stub(local, 'package').yields('the component is not valid');
          execute(false, done);
        });

        afterEach(function(){
          local.package.restore();
        });

        it('should show an error', function(){
          expect(logSpy.err.args[0][0]).to.equal('An error happened when creating the package: the component is not valid');
        });
      });

      describe('when a component is valid', function(){

        beforeEach(function(){
          sinon.stub(local, 'package').yields(null, {
            name: 'hello-world',
            version: '1.0.0'
          });
        });

        afterEach(function(){
          local.package.restore();
        });

        it('should package and show success message', function(done){
          execute(false, function(){
<<<<<<< HEAD
            var warnMessage = logSpy.warn.args[0][0],
                okMessage = logSpy.ok.args[0][0],
                re = new RegExp('\\' + path.sep, 'g'),
                warnMessageWithSlashesOnPath = warnMessage.replace(re, '/'),
                okMessageWithSlashesOnPath = okMessage.replace(re, '/');
=======
            var warnMessage = logSpy.log.args[0][0],
              okMessage = logSpy.log.args[1][0],
              re = new RegExp('\\' + path.sep, 'g'),
              warnMessageWithSlashesOnPath = warnMessage.replace(re, '/'),
              okMessageWithSlashesOnPath = okMessage.replace(re, '/');
>>>>>>> 875e1f06

            expect(warnMessageWithSlashesOnPath).to.include('Packaging -> ');
            expect(warnMessageWithSlashesOnPath).to.include('components/hello-world/_package');

            expect(okMessageWithSlashesOnPath).to.include('Packaged -> ');
            expect(okMessageWithSlashesOnPath).to.include('components/hello-world/_package');
            done();
          });
        });

        describe('when creating tar.gz archive', function(){

          it('should not compress when option set to false', function(done){
            sinon.stub(local, 'compress').yields(null);

            execute(false, function(){
              local.compress.restore();

<<<<<<< HEAD
              var warnMessage = logSpy.warn.args[0][0],
                  okMessage = logSpy.ok.args[0][0],
                  re = new RegExp('\\' + path.sep, 'g'),
                  warnMessageWithSlashesOnPath = warnMessage.replace(re, '/'),
                  okMessageWithSlashesOnPath = okMessage.replace(re, '/');
=======
              var warnMessage = logSpy.log.args[0][0],
                okMessage = logSpy.log.args[1][0],
                re = new RegExp('\\' + path.sep, 'g'),
                warnMessageWithSlashesOnPath = warnMessage.replace(re, '/'),
                okMessageWithSlashesOnPath = okMessage.replace(re, '/');
>>>>>>> 875e1f06

              expect(warnMessageWithSlashesOnPath).to.include('Packaging -> ');
              expect(okMessageWithSlashesOnPath).to.include('Packaged -> ');
              expect(logSpy.warn.args[1]).to.be.undefined;
              done();
            });
          });

          describe('when compression is successful', function(){
            beforeEach(function(){
              sinon.stub(local, 'compress').yields(null);
            });

            afterEach(function(){
              local.compress.restore();
            });

            it('should show a message for success', function(done){
              execute(true, function(){

                var warnMessage = logSpy.warn.args[1][0],
                  okMessage = logSpy.ok.args[1][0],
                  re = new RegExp('\\' + path.sep, 'g'),
                  warnMessageWithSlashesOnPath = warnMessage.replace(re, '/'),
                  okMessageWithSlashesOnPath = okMessage.replace(re, '/');

                expect(warnMessageWithSlashesOnPath).to.include('Compressing -> ');
                expect(warnMessageWithSlashesOnPath).to.include('components/hello-world/package.tar.gz');
                expect(okMessageWithSlashesOnPath).to.include('Compressed -> ');
                expect(okMessageWithSlashesOnPath).to.include('components/hello-world/package.tar.gz');
                done();
              });
            });
          });

          describe('when compression fails', function(){

            beforeEach(function(){
              sinon.stub(local, 'compress').yields('error while compressing');
            });

            afterEach(function(){
              local.compress.restore();
            });

            it('should show a message for failure', function(done){
              execute(true, function(){

                var warnMessage = logSpy.warn.args[1][0],
                  errorMessage = logSpy.err.args[0][0],
                  re = new RegExp('\\' + path.sep, 'g'),
                  warnMessageWithSlashesOnPath = warnMessage.replace(re, '/');

                expect(warnMessageWithSlashesOnPath).to.include('Compressing -> ');
                expect(warnMessageWithSlashesOnPath).to.include('components/hello-world/package.tar.gz');
                expect(errorMessage).to.equal('An error happened when creating the package: error while compressing');
                done();
              });
            });
          });
        });
      });
    });
  });
});<|MERGE_RESOLUTION|>--- conflicted
+++ resolved
@@ -31,15 +31,9 @@
       execute(false, function(){
         local.package.restore();
 
-<<<<<<< HEAD
         var message = logSpy.warn.args[0][0],
-            re = new RegExp('\\' + path.sep, 'g'),
-            messageWithSlashesOnPath = message.replace(re, '/');
-=======
-        var message = logSpy.log.args[0][0],
           re = new RegExp('\\' + path.sep, 'g'),
           messageWithSlashesOnPath = message.replace(re, '/');
->>>>>>> 875e1f06
 
         expect(messageWithSlashesOnPath).to.include('Packaging -> ');
         expect(messageWithSlashesOnPath).to.include('components/hello-world/_package');
@@ -80,19 +74,12 @@
 
         it('should package and show success message', function(done){
           execute(false, function(){
-<<<<<<< HEAD
+
             var warnMessage = logSpy.warn.args[0][0],
-                okMessage = logSpy.ok.args[0][0],
-                re = new RegExp('\\' + path.sep, 'g'),
-                warnMessageWithSlashesOnPath = warnMessage.replace(re, '/'),
-                okMessageWithSlashesOnPath = okMessage.replace(re, '/');
-=======
-            var warnMessage = logSpy.log.args[0][0],
-              okMessage = logSpy.log.args[1][0],
+              okMessage = logSpy.ok.args[0][0],
               re = new RegExp('\\' + path.sep, 'g'),
               warnMessageWithSlashesOnPath = warnMessage.replace(re, '/'),
               okMessageWithSlashesOnPath = okMessage.replace(re, '/');
->>>>>>> 875e1f06
 
             expect(warnMessageWithSlashesOnPath).to.include('Packaging -> ');
             expect(warnMessageWithSlashesOnPath).to.include('components/hello-world/_package');
@@ -111,19 +98,11 @@
             execute(false, function(){
               local.compress.restore();
 
-<<<<<<< HEAD
               var warnMessage = logSpy.warn.args[0][0],
-                  okMessage = logSpy.ok.args[0][0],
-                  re = new RegExp('\\' + path.sep, 'g'),
-                  warnMessageWithSlashesOnPath = warnMessage.replace(re, '/'),
-                  okMessageWithSlashesOnPath = okMessage.replace(re, '/');
-=======
-              var warnMessage = logSpy.log.args[0][0],
-                okMessage = logSpy.log.args[1][0],
+                okMessage = logSpy.ok.args[0][0],
                 re = new RegExp('\\' + path.sep, 'g'),
                 warnMessageWithSlashesOnPath = warnMessage.replace(re, '/'),
                 okMessageWithSlashesOnPath = okMessage.replace(re, '/');
->>>>>>> 875e1f06
 
               expect(warnMessageWithSlashesOnPath).to.include('Packaging -> ');
               expect(okMessageWithSlashesOnPath).to.include('Packaged -> ');
