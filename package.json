{
  "name": "oc",
  "version": "0.36.6",
  "description": "A framework for developing and distributing html components",
  "main": "./src/index.js",
  "bin": {
    "oc": "./src/oc-cli.js"
  },
  "scripts": {
    "test": "grunt test"
  },
  "engines": {
    "node": ">=4"
  },
  "repository": {
    "type": "git",
    "url": "https://github.com/opentable/oc"
  },
  "author": "Matteo Figus",
  "license": "MIT",
  "bugs": {
    "url": "https://github.com/opentable/oc/issues"
  },
  "homepage": "https://github.com/opentable/oc",
  "keywords": [
    "open components",
    "components",
    "oc"
  ],
  "devDependencies": {
    "chai": "1.10.0",
    "cheerio": "0.22.0",
    "grunt": "^1.0.1",
    "grunt-contrib-jshint": "^1.0.0",
    "grunt-git": "^1.0.0",
    "grunt-karma": "^2.0.0",
    "grunt-mocha-test": "^0.12.7",
    "injectr": "0.5.1",
    "jasmine-core": "^2.5.1",
    "karma": "^1.3.0",
    "karma-jasmine": "^1.0.2",
    "karma-phantomjs-launcher": "^1.0.2",
    "karma-sauce-launcher": "^1.0.0",
    "karma-sinon": "^1.0.5",
    "load-grunt-tasks": "^3.5.2",
    "mocha": "^3.0.2",
    "phantomjs-prebuilt": "^2.1.12",
    "semver-sort": "0.0.4",
    "sinon": "^1.17.5"
  },
  "dependencies": {
    "accept-language-parser": "1.1.2",
    "async": "1.5.2",
    "aws-sdk": "2.6.11",
    "babel-core": "6.21.0",
    "babel-loader": "6.2.10",
    "babel-preset-env": "1.1.8",
<<<<<<< HEAD
    "babili-webpack-plugin": "0.0.7",
=======
    "basic-auth-connect": "^1.0.0",
    "body-parser": "^1.16.0",
>>>>>>> 1d427bab
    "clean-css": "3.4.18",
    "colors": "1.1.2",
    "dependency-graph": "0.5.0",
    "detective": "4.3.1",
    "errorhandler": "^1.5.0",
    "express": "^4.14.0",
    "form-data": "0.1.4",
    "fs-extra": "0.30.0",
    "infinite-loop-loader": "1.0.0",
    "jade": "1.11.0",
    "memory-fs": "0.4.1",
    "minimal-request": "2.2.0",
    "morgan": "^1.7.0",
    "multer": "0.1.4",
    "nice-cache": "0.0.5",
    "node-dir": "0.1.14",
    "npm": "3.10.8",
    "oc-template-handlebars": "2.0.0",
    "oc-template-jade": "2.0.0",
    "opn": "4.0.2",
    "parse-author": "1.0.0",
    "read": "1.0.7",
    "require-package-name": "2.0.1",
    "response-time": "^2.3.2",
    "semver": "5.1.1",
    "semver-extra": "2.0.1",
    "stringformat": "0.0.5",
    "targz": "1.0.1",
    "uglify-js": "2.6.4",
    "underscore": "1.8.3",
    "watch": "0.19.1",
    "webpack": "2.2.0",
    "yargs": "^6.6.0"
  }
}<|MERGE_RESOLUTION|>--- conflicted
+++ resolved
@@ -55,12 +55,9 @@
     "babel-core": "6.21.0",
     "babel-loader": "6.2.10",
     "babel-preset-env": "1.1.8",
-<<<<<<< HEAD
-    "babili-webpack-plugin": "0.0.7",
-=======
+    "babili-webpack-plugin": "0.0.11",
     "basic-auth-connect": "^1.0.0",
     "body-parser": "^1.16.0",
->>>>>>> 1d427bab
     "clean-css": "3.4.18",
     "colors": "1.1.2",
     "dependency-graph": "0.5.0",
