--- conflicted
+++ resolved
@@ -80,13 +80,8 @@
     "morgan": "1.9.0",
     "multer": "^1.3.0",
     "nice-cache": "0.0.5",
-<<<<<<< HEAD
     "oc-client": "3.2.1",
-    "oc-client-browser": "1.3.2",
-=======
-    "oc-client": "3.2.0",
     "oc-client-browser": "1.3.3",
->>>>>>> 51ba4cd4
     "oc-empty-response-handler": "1.0.0",
     "oc-get-unix-utc-timestamp": "1.0.2",
     "oc-s3-storage-adapter": "1.1.2",
