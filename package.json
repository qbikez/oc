--- conflicted
+++ resolved
@@ -78,13 +78,8 @@
     "oc-get-unix-utc-timestamp": "1.0.1",
     "oc-template-handlebars": "6.0.7",
     "oc-template-handlebars-compiler": "6.1.1",
-<<<<<<< HEAD
-    "oc-template-jade": "6.0.8",
-    "oc-template-jade-compiler": "6.1.2",
-=======
     "oc-template-jade": "6.0.9",
-    "oc-template-jade-compiler": "6.1.1",
->>>>>>> 9e2938f6
+    "oc-template-jade-compiler": "6.1.3",
     "opn": "5.1.0",
     "parse-author": "2.0.0",
     "pug": "2.0.0-rc.4",
