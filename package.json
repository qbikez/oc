{
  "name": "oc",
  "version": "0.44.2",
  "description": "A framework for developing and distributing html components",
  "main": "./src/index.js",
  "bin": {
    "oc": "./src/oc-cli.js"
  },
  "scripts": {
    "build": "node tasks/build.js",
    "git-stage-and-push": "node tasks/git-stage-and-push.js",
    "npm-publish": "node tasks/npm-publish.js",
    "publish-major": "npm run version-major && npm run test-silent && npm run git-stage-and-push && npm run npm-publish",
    "publish-minor": "npm run version-minor && npm run test-silent && npm run git-stage-and-push && npm run npm-publish",
    "publish-patch": "npm run version-patch && npm run test-silent && npm run git-stage-and-push && npm run npm-publish",
    "precommit": "lint-staged",
    "test": "npm run build && node tasks/mochaTest.js",
    "test-silent": "npm run build && node tasks/mochaTest.js --silent",
    "version-major": "node tasks/version.js --type=\"major\"",
    "version-minor": "node tasks/version.js --type=\"minor\"",
    "version-patch": "node tasks/version.js --type=\"patch\""
  },
  "lint-staged": {
    "*.js": [
      "prettier-eslint --single-quote --write",
      "git add"
    ]
  },
  "engines": {
    "node": ">=6"
  },
  "repository": {
    "type": "git",
    "url": "https://github.com/opencomponents/oc"
  },
  "author": "Matteo Figus",
  "license": "MIT",
  "bugs": {
    "url": "https://github.com/opencomponents/oc/issues"
  },
  "homepage": "https://github.com/opencomponents/oc",
  "keywords": [
    "open components",
    "components",
    "oc"
  ],
  "devDependencies": {
    "chai": "3.5.0",
    "chalk": "^2.1.0",
    "glob": "^7.1.2",
    "husky": "^0.14.3",
    "injectr": "0.5.1",
    "lint-staged": "^7.0.0",
    "minimist": "^1.2.0",
    "mocha": "^5.0.0",
    "node-emoji": "^1.8.1",
    "oc-template-es6-compiler": "^1.0.1",
    "prettier-eslint-cli": "^4.0.4",
    "semver-sort": "0.0.4",
    "simple-git": "^1.77.0",
    "sinon": "^5.0.0"
  },
  "dependencies": {
    "accept-language-parser": "1.5.0",
    "async": "^2.6.0",
    "basic-auth-connect": "^1.0.0",
    "body-parser": "1.18.2",
    "builtin-modules": "^2.0.0",
    "colors": "1.2.2",
    "cross-spawn": "^6.0.3",
    "dependency-graph": "0.7.0",
    "errorhandler": "^1.5.0",
    "express": "4.16.2",
    "form-data": "2.3.2",
<<<<<<< HEAD
    "fs-extra": "5.0.0",
    "getport": "^0.1.0",
=======
    "fs-extra": "6.0.0",
>>>>>>> 8b09c123
    "livereload": "^0.7.0",
    "lodash": "^4.17.4",
    "minimal-request": "3.0.0",
    "morgan": "1.9.0",
    "multer": "^1.3.0",
    "nice-cache": "0.0.5",
    "oc-client": "3.1.0",
    "oc-client-browser": "1.3.1",
    "oc-empty-response-handler": "1.0.0",
    "oc-get-unix-utc-timestamp": "1.0.2",
    "oc-s3-storage-adapter": "1.1.2",
    "oc-storage-adapters-utils": "1.0.2",
    "oc-template-es6": "^1.0.1",
    "oc-template-handlebars": "6.0.13",
    "oc-template-handlebars-compiler": "6.2.2",
    "oc-template-jade": "6.0.12",
    "oc-template-jade-compiler": "6.2.2",
    "opn": "5.3.0",
    "parse-author": "2.0.0",
    "read": "1.0.7",
    "require-package-name": "2.0.1",
    "response-time": "^2.3.2",
    "semver": "5.5.0",
    "semver-extra": "2.0.1",
    "serialize-error": "^2.1.0",
    "stringformat": "0.0.5",
    "targz": "1.0.1",
    "try-require": "^1.2.1",
    "watch": "1.0.2",
    "yargs": "^11.0.0"
  }
}<|MERGE_RESOLUTION|>--- conflicted
+++ resolved
@@ -72,12 +72,8 @@
     "errorhandler": "^1.5.0",
     "express": "4.16.2",
     "form-data": "2.3.2",
-<<<<<<< HEAD
-    "fs-extra": "5.0.0",
+    "fs-extra": "6.0.0",
     "getport": "^0.1.0",
-=======
-    "fs-extra": "6.0.0",
->>>>>>> 8b09c123
     "livereload": "^0.7.0",
     "lodash": "^4.17.4",
     "minimal-request": "3.0.0",
