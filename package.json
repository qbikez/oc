{
  "name": "oc",
  "version": "0.42.26",
  "description": "A framework for developing and distributing html components",
  "main": "./src/index.js",
  "bin": {
    "oc": "./src/oc-cli.js"
  },
  "scripts": {
    "build": "node tasks/build.js",
    "git-stage-and-push": "node tasks/git-stage-and-push.js",
    "npm-publish": "node tasks/npm-publish.js",
    "publish-major": "npm run version-major && npm run test-silent && npm run git-stage-and-push && npm run npm-publish",
    "publish-minor": "npm run version-minor && npm run test-silent && npm run git-stage-and-push && npm run npm-publish",
    "publish-patch": "npm run version-patch && npm run test-silent && npm run git-stage-and-push && npm run npm-publish",
    "precommit": "lint-staged",
    "test": "npm run build && node tasks/mochaTest.js",
    "test-silent": "npm run build && node tasks/mochaTest.js --silent",
    "version-major": "node tasks/version.js --type=\"major\"",
    "version-minor": "node tasks/version.js --type=\"minor\"",
    "version-patch": "node tasks/version.js --type=\"patch\""
  },
  "lint-staged": {
    "*.js": [
      "prettier-eslint --single-quote --write",
      "git add"
    ]
  },
  "engines": {
    "node": ">=6"
  },
  "repository": {
    "type": "git",
    "url": "https://github.com/opencomponents/oc"
  },
  "author": "Matteo Figus",
  "license": "MIT",
  "bugs": {
    "url": "https://github.com/opencomponents/oc/issues"
  },
  "homepage": "https://github.com/opencomponents/oc",
  "keywords": [
    "open components",
    "components",
    "oc"
  ],
  "devDependencies": {
    "chai": "3.5.0",
    "chalk": "^2.1.0",
    "glob": "^7.1.2",
    "husky": "^0.14.3",
    "injectr": "0.5.1",
    "lint-staged": "^7.0.0",
    "minimist": "^1.2.0",
    "mocha": "^5.0.0",
    "node-emoji": "^1.8.1",
    "prettier-eslint-cli": "^4.0.4",
    "semver-sort": "0.0.4",
    "simple-git": "^1.77.0",
    "sinon": "^4.0.0"
  },
  "dependencies": {
    "accept-language-parser": "1.4.1",
    "async": "^2.6.0",
    "basic-auth-connect": "^1.0.0",
    "body-parser": "1.18.2",
    "builtin-modules": "^2.0.0",
    "colors": "1.2.1",
    "cross-spawn": "^6.0.3",
    "dependency-graph": "0.7.0",
    "errorhandler": "^1.5.0",
    "express": "4.16.2",
    "form-data": "2.3.2",
    "fs-extra": "5.0.0",
    "jstransformer-clean-css": "^2.0.0",
    "jstransformer-uglify-css": "^1.0.0",
    "jstransformer-uglify-js": "^1.2.0",
    "livereload": "^0.7.0",
    "lodash": "^4.17.4",
    "minimal-request": "3.0.0",
    "morgan": "1.9.0",
    "multer": "^1.3.0",
    "nice-cache": "0.0.5",
    "oc-client": "3.0.9",
    "oc-client-browser": "1.3.0",
    "oc-get-unix-utc-timestamp": "1.0.2",
    "oc-s3-storage-adapter": "1.1.2",
    "oc-storage-adapters-utils": "1.0.2",
<<<<<<< HEAD
    "oc-template-handlebars": "6.0.12",
    "oc-template-handlebars-compiler": "6.2.0",
=======
    "oc-template-handlebars": "6.0.11",
    "oc-template-handlebars-compiler": "6.2.1",
>>>>>>> 46bf4ce1
    "oc-template-jade": "6.0.10",
    "oc-template-jade-compiler": "6.2.1",
    "opn": "5.3.0",
    "parse-author": "2.0.0",
    "pug": "2.0.1",
    "read": "1.0.7",
    "require-package-name": "2.0.1",
    "response-time": "^2.3.2",
    "semver": "5.5.0",
    "semver-extra": "2.0.1",
    "serialize-error": "^2.1.0",
    "stringformat": "0.0.5",
    "targz": "1.0.1",
    "try-require": "^1.2.1",
    "watch": "1.0.2",
    "yargs": "9.0.1"
  }
}<|MERGE_RESOLUTION|>--- conflicted
+++ resolved
@@ -86,13 +86,8 @@
     "oc-get-unix-utc-timestamp": "1.0.2",
     "oc-s3-storage-adapter": "1.1.2",
     "oc-storage-adapters-utils": "1.0.2",
-<<<<<<< HEAD
     "oc-template-handlebars": "6.0.12",
-    "oc-template-handlebars-compiler": "6.2.0",
-=======
-    "oc-template-handlebars": "6.0.11",
     "oc-template-handlebars-compiler": "6.2.1",
->>>>>>> 46bf4ce1
     "oc-template-jade": "6.0.10",
     "oc-template-jade-compiler": "6.2.1",
     "opn": "5.3.0",
