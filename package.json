{
  "name": "oc",
  "version": "0.37.10",
  "description": "A framework for developing and distributing html components",
  "main": "./src/index.js",
  "bin": {
    "oc": "./src/oc-cli.js"
  },
  "scripts": {
    "precommit": "lint-staged",
    "test": "grunt test"
  },
  "lint-staged": {
    "*.js": [
      "prettier-eslint --single-quote --write",
      "git add"
    ]
  },
  "engines": {
    "node": ">=4"
  },
  "repository": {
    "type": "git",
    "url": "https://github.com/opentable/oc"
  },
  "author": "Matteo Figus",
  "license": "MIT",
  "bugs": {
    "url": "https://github.com/opentable/oc/issues"
  },
  "homepage": "https://github.com/opentable/oc",
  "keywords": [
    "open components",
    "components",
    "oc"
  ],
  "devDependencies": {
    "chai": "4.0.1",
    "cheerio": "0.22.0",
    "grunt": "^1.0.1",
    "grunt-git": "^1.0.0",
    "grunt-karma": "^2.0.0",
<<<<<<< HEAD
    "grunt-mocha-test": "^0.13.2",
=======
    "grunt-mocha-test": "^0.12.7",
    "husky": "^0.13.4",
>>>>>>> 007b26bc
    "injectr": "0.5.1",
    "jasmine-core": "^2.5.1",
    "karma": "^1.3.0",
    "karma-jasmine": "^1.0.2",
    "karma-phantomjs-launcher": "^1.0.2",
    "karma-sauce-launcher": "^1.0.0",
    "karma-sinon": "^1.0.5",
    "lint-staged": "^3.6.0",
    "load-grunt-tasks": "^3.5.2",
    "mocha": "^3.0.2",
    "phantomjs-prebuilt": "^2.1.12",
    "prettier-eslint-cli": "^4.0.4",
    "semver-sort": "0.0.4",
    "sinon": "^2.3.2"
  },
  "dependencies": {
    "accept-language-parser": "1.4.0",
    "async": "2.4.1",
<<<<<<< HEAD
    "aws-sdk": "2.62.0",
    "babel-core": "6.24.1",
=======
    "aws-sdk": "2.67.0",
    "babel-core": "6.21.0",
>>>>>>> 007b26bc
    "babel-loader": "7.0.0",
    "babel-preset-env": "1.5.1",
    "babili-webpack-plugin": "0.1.1",
    "basic-auth-connect": "^1.0.0",
    "body-parser": "1.17.2",
    "builtin-modules": "^1.1.1",
    "clean-css": "4.1.3",
    "colors": "1.1.2",
    "dependency-graph": "0.5.0",
    "detective": "4.5.0",
    "errorhandler": "^1.5.0",
    "express": "4.15.3",
    "form-data": "2.1.4",
    "fs-extra": "3.0.1",
    "infinite-loop-loader": "1.0.1",
    "jstransformer-clean-css": "^2.0.0",
    "jstransformer-uglify-css": "^1.0.0",
    "jstransformer-uglify-js": "^1.2.0",
    "lodash": "^4.17.4",
    "memory-fs": "0.4.1",
    "minimal-request": "2.2.0",
    "morgan": "1.8.2",
    "multer": "^1.3.0",
    "nice-cache": "0.0.5",
    "node-dir": "0.1.17",
    "npm": "5.0.2",
    "oc-template-handlebars": "4.0.1",
    "oc-template-jade": "4.0.2",
    "opn": "5.0.0",
    "parse-author": "2.0.0",
    "pug": "2.0.0-rc.2",
    "read": "1.0.7",
    "require-package-name": "2.0.1",
    "response-time": "^2.3.2",
    "semver": "5.3.0",
    "semver-extra": "2.0.1",
    "stringformat": "0.0.5",
    "targz": "1.0.1",
    "try-require": "^1.2.1",
    "uglify-js": "3.0.15",
    "watch": "1.0.2",
    "webpack": "2.6.1",
    "yargs": "8.0.1"
  }
}<|MERGE_RESOLUTION|>--- conflicted
+++ resolved
@@ -40,12 +40,8 @@
     "grunt": "^1.0.1",
     "grunt-git": "^1.0.0",
     "grunt-karma": "^2.0.0",
-<<<<<<< HEAD
     "grunt-mocha-test": "^0.13.2",
-=======
-    "grunt-mocha-test": "^0.12.7",
     "husky": "^0.13.4",
->>>>>>> 007b26bc
     "injectr": "0.5.1",
     "jasmine-core": "^2.5.1",
     "karma": "^1.3.0",
@@ -64,13 +60,8 @@
   "dependencies": {
     "accept-language-parser": "1.4.0",
     "async": "2.4.1",
-<<<<<<< HEAD
-    "aws-sdk": "2.62.0",
+    "aws-sdk": "2.67.0",
     "babel-core": "6.24.1",
-=======
-    "aws-sdk": "2.67.0",
-    "babel-core": "6.21.0",
->>>>>>> 007b26bc
     "babel-loader": "7.0.0",
     "babel-preset-env": "1.5.1",
     "babili-webpack-plugin": "0.1.1",
