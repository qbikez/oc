--- conflicted
+++ resolved
@@ -74,13 +74,8 @@
     "oc-client-browser": "1.0.1",
     "oc-client": "2.1.21",
     "oc-template-handlebars": "6.0.1",
-<<<<<<< HEAD
-    "oc-template-handlebars-compiler": "6.0.6",
+    "oc-template-handlebars-compiler": "6.0.7",
     "oc-template-jade-compiler": "6.0.7",
-=======
-    "oc-template-handlebars-compiler": "6.0.7",
-    "oc-template-jade-compiler": "6.0.6",
->>>>>>> c3d52196
     "oc-template-jade": "6.0.1",
     "opn": "5.0.0",
     "parse-author": "2.0.0",
