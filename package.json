--- conflicted
+++ resolved
@@ -91,11 +91,7 @@
     "targz": "1.0.1",
     "try-require": "^1.2.1",
     "watch": "1.0.2",
-<<<<<<< HEAD
-    "yargs": "8.0.1",
+    "yargs": "8.0.2",
     "proxy-agent": "^2.0.0"
-=======
-    "yargs": "8.0.2"
->>>>>>> 484c0a3b
   }
 }