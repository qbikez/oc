{
  "name": "oc",
  "version": "0.38.8",
  "description": "A framework for developing and distributing html components",
  "main": "./src/index.js",
  "bin": {
    "oc": "./src/oc-cli.js"
  },
  "scripts": {
    "precommit": "lint-staged",
    "test": "grunt build && grunt test"
  },
  "lint-staged": {
    "*.js": [
      "prettier-eslint --single-quote --write",
      "git add"
    ]
  },
  "engines": {
    "node": ">=4"
  },
  "repository": {
    "type": "git",
    "url": "https://github.com/opentable/oc"
  },
  "author": "Matteo Figus",
  "license": "MIT",
  "bugs": {
    "url": "https://github.com/opentable/oc/issues"
  },
  "homepage": "https://github.com/opentable/oc",
  "keywords": [
    "open components",
    "components",
    "oc"
  ],
  "devDependencies": {
    "chai": "4.0.1",
    "cheerio": "0.22.0",
    "grunt": "^1.0.1",
    "grunt-git": "^1.0.0",
<<<<<<< HEAD
    "grunt-karma": "^2.0.0",
    "grunt-mocha-test": "^0.13.2",
=======
    "grunt-mocha-test": "^0.12.7",
>>>>>>> d055d1bb
    "husky": "^0.13.4",
    "injectr": "0.5.1",
    "lint-staged": "^3.6.0",
    "load-grunt-tasks": "^3.5.2",
    "mocha": "^3.0.2",
    "prettier-eslint-cli": "^4.0.4",
    "semver-sort": "0.0.4",
    "sinon": "^2.3.2"
  },
  "dependencies": {
    "accept-language-parser": "1.4.0",
<<<<<<< HEAD
    "async": "2.4.1",
    "aws-sdk": "2.67.0",
    "babel-core": "6.24.1",
=======
    "async": "1.5.2",
    "aws-sdk": "2.80.0",
    "babel-core": "6.21.0",
>>>>>>> d055d1bb
    "babel-loader": "7.0.0",
    "babel-preset-env": "1.5.1",
    "babili-webpack-plugin": "0.1.1",
    "basic-auth-connect": "^1.0.0",
    "body-parser": "1.17.2",
    "builtin-modules": "^1.1.1",
    "clean-css": "4.1.3",
    "colors": "1.1.2",
    "dependency-graph": "0.5.0",
    "errorhandler": "^1.5.0",
    "express": "4.15.3",
    "form-data": "2.1.4",
    "fs-extra": "3.0.1",
    "infinite-loop-loader": "1.0.1",
    "jstransformer-clean-css": "^2.0.0",
    "jstransformer-uglify-css": "^1.0.0",
    "jstransformer-uglify-js": "^1.2.0",
    "lodash": "^4.17.4",
    "memory-fs": "0.4.1",
    "minimal-request": "2.2.0",
    "morgan": "1.8.2",
    "multer": "^1.3.0",
    "nice-cache": "0.0.5",
    "node-dir": "0.1.16",
    "npm": "5.0.2",
    "oc-client-browser": "1.0.1",
    "oc-template-handlebars": "4.0.1",
    "oc-template-jade": "4.0.2",
    "opn": "5.0.0",
    "parse-author": "2.0.0",
    "pug": "2.0.0-rc.2",
    "read": "1.0.7",
    "require-package-name": "2.0.1",
    "response-time": "^2.3.2",
    "semver": "5.3.0",
    "semver-extra": "2.0.1",
    "stringformat": "0.0.5",
    "targz": "1.0.1",
    "try-require": "^1.2.1",
    "uglify-js": "3.0.15",
    "watch": "1.0.2",
    "webpack": "2.6.1",
    "yargs": "8.0.1"
  }
}<|MERGE_RESOLUTION|>--- conflicted
+++ resolved
@@ -39,12 +39,7 @@
     "cheerio": "0.22.0",
     "grunt": "^1.0.1",
     "grunt-git": "^1.0.0",
-<<<<<<< HEAD
-    "grunt-karma": "^2.0.0",
     "grunt-mocha-test": "^0.13.2",
-=======
-    "grunt-mocha-test": "^0.12.7",
->>>>>>> d055d1bb
     "husky": "^0.13.4",
     "injectr": "0.5.1",
     "lint-staged": "^3.6.0",
@@ -56,15 +51,9 @@
   },
   "dependencies": {
     "accept-language-parser": "1.4.0",
-<<<<<<< HEAD
-    "async": "2.4.1",
-    "aws-sdk": "2.67.0",
-    "babel-core": "6.24.1",
-=======
     "async": "1.5.2",
     "aws-sdk": "2.80.0",
     "babel-core": "6.21.0",
->>>>>>> d055d1bb
     "babel-loader": "7.0.0",
     "babel-preset-env": "1.5.1",
     "babili-webpack-plugin": "0.1.1",
