{
  "name": "oc",
  "version": "0.44.11",
  "description": "A framework for developing and distributing html components",
  "main": "./src/index.js",
  "bin": {
    "oc": "./src/oc-cli.js"
  },
  "scripts": {
    "build": "node tasks/build.js",
    "git-stage-and-push": "node tasks/git-stage-and-push.js",
    "npm-publish": "node tasks/npm-publish.js",
    "publish-major": "npm run version-major && npm run test-silent && npm run git-stage-and-push && npm run npm-publish",
    "publish-minor": "npm run version-minor && npm run test-silent && npm run git-stage-and-push && npm run npm-publish",
    "publish-patch": "npm run version-patch && npm run test-silent && npm run git-stage-and-push && npm run npm-publish",
    "precommit": "lint-staged",
    "test": "npm run build && node tasks/mochaTest.js",
    "test-silent": "npm run build && node tasks/mochaTest.js --silent",
    "version-major": "node tasks/version.js --type=\"major\"",
    "version-minor": "node tasks/version.js --type=\"minor\"",
    "version-patch": "node tasks/version.js --type=\"patch\""
  },
  "lint-staged": {
    "*.js": [
      "prettier-eslint --single-quote --write",
      "git add"
    ]
  },
  "engines": {
    "node": ">=6"
  },
  "repository": {
    "type": "git",
    "url": "https://github.com/opencomponents/oc"
  },
  "author": "Matteo Figus",
  "license": "MIT",
  "bugs": {
    "url": "https://github.com/opencomponents/oc/issues"
  },
  "homepage": "https://github.com/opencomponents/oc",
  "keywords": [
    "open components",
    "components",
    "oc"
  ],
  "devDependencies": {
    "chai": "4.1.2",
    "chalk": "^2.1.0",
    "glob": "^7.1.2",
    "husky": "^0.14.3",
    "injectr": "0.5.1",
    "lint-staged": "^7.0.0",
    "minimist": "^1.2.0",
    "mocha": "^5.0.0",
    "node-emoji": "^1.8.1",
    "oc-template-es6-compiler": "1.1.3",
    "prettier-eslint-cli": "^4.0.4",
    "semver-sort": "0.0.4",
    "simple-git": "^1.77.0",
    "sinon": "6.1.3"
  },
  "dependencies": {
    "accept-language-parser": "1.5.0",
    "async": "^2.6.0",
    "basic-auth-connect": "^1.0.0",
    "body-parser": "1.18.3",
    "builtin-modules": "^3.0.0",
    "colors": "1.3.0",
    "cross-spawn": "^6.0.3",
    "dependency-graph": "0.7.1",
    "errorhandler": "^1.5.0",
    "express": "4.16.3",
    "form-data": "2.3.2",
    "fs-extra": "6.0.1",
    "getport": "^0.1.0",
    "livereload": "^0.7.0",
    "lodash": "^4.17.10",
    "minimal-request": "3.0.0",
    "morgan": "1.9.0",
    "multer": "^1.3.0",
    "nice-cache": "0.0.5",
    "oc-client": "3.2.2",
    "oc-client-browser": "1.3.4",
    "oc-empty-response-handler": "1.0.0",
    "oc-get-unix-utc-timestamp": "1.0.2",
<<<<<<< HEAD
    "oc-s3-storage-adapter": "1.1.3",
    "oc-storage-adapters-utils": "1.0.2",
=======
    "oc-s3-storage-adapter": "1.1.2",
    "oc-storage-adapters-utils": "1.0.3",
>>>>>>> f915c258
    "oc-template-es6": "^1.0.1",
    "oc-template-handlebars": "6.0.13",
    "oc-template-handlebars-compiler": "6.2.4",
    "oc-template-jade": "6.0.12",
    "oc-template-jade-compiler": "6.2.4",
    "opn": "5.3.0",
    "parse-author": "2.0.0",
    "read": "1.0.7",
    "require-package-name": "2.0.1",
    "response-time": "^2.3.2",
    "semver": "5.5.0",
    "semver-extra": "2.0.1",
    "serialize-error": "^2.1.0",
    "stringformat": "0.0.5",
    "targz": "1.0.1",
    "try-require": "^1.2.1",
    "watch": "1.0.2",
    "yargs": "12.0.1"
  }
}<|MERGE_RESOLUTION|>--- conflicted
+++ resolved
@@ -84,13 +84,10 @@
     "oc-client-browser": "1.3.4",
     "oc-empty-response-handler": "1.0.0",
     "oc-get-unix-utc-timestamp": "1.0.2",
-<<<<<<< HEAD
     "oc-s3-storage-adapter": "1.1.3",
     "oc-storage-adapters-utils": "1.0.2",
-=======
-    "oc-s3-storage-adapter": "1.1.2",
+    "oc-s3-storage-adapter": "1.1.3",
     "oc-storage-adapters-utils": "1.0.3",
->>>>>>> f915c258
     "oc-template-es6": "^1.0.1",
     "oc-template-handlebars": "6.0.13",
     "oc-template-handlebars-compiler": "6.2.4",
