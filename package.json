--- conflicted
+++ resolved
@@ -89,13 +89,8 @@
     "oc-template-es6": "^1.0.1",
     "oc-template-handlebars": "6.0.13",
     "oc-template-handlebars-compiler": "6.2.4",
-<<<<<<< HEAD
-    "oc-template-jade": "6.0.12",
+    "oc-template-jade": "6.0.13",
     "oc-template-jade-compiler": "6.2.6",
-=======
-    "oc-template-jade": "6.0.13",
-    "oc-template-jade-compiler": "6.2.4",
->>>>>>> f33bae0b
     "opn": "5.4.0",
     "parse-author": "2.0.0",
     "read": "1.0.7",
