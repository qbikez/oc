{
  "name": "oc",
  "version": "0.48.1",
  "description": "A framework for developing and distributing html components",
  "main": "./src/index.js",
  "bin": {
    "oc": "./src/oc-cli.js"
  },
  "scripts": {
    "build": "node tasks/build.js",
    "git-stage-and-push": "node tasks/git-stage-and-push.js",
    "npm-publish": "node tasks/npm-publish.js",
    "publish-major": "npm run version-major && npm run test-silent && npm run git-stage-and-push && npm run npm-publish",
    "publish-minor": "npm run version-minor && npm run test-silent && npm run git-stage-and-push && npm run npm-publish",
    "publish-patch": "npm run version-patch && npm run test-silent && npm run git-stage-and-push && npm run npm-publish",
    "precommit": "lint-staged",
    "test": "npm run build && node tasks/mochaTest.js",
    "test-silent": "npm run build && node tasks/mochaTest.js --silent",
    "version-major": "node tasks/version.js --type=\"major\"",
    "version-minor": "node tasks/version.js --type=\"minor\"",
    "version-patch": "node tasks/version.js --type=\"patch\""
  },
  "lint-staged": {
    "*.js": [
      "prettier-eslint --single-quote --write",
      "git add"
    ]
  },
  "engines": {
    "node": ">=8"
  },
  "repository": {
    "type": "git",
    "url": "https://github.com/opencomponents/oc"
  },
  "author": "Matteo Figus",
  "license": "MIT",
  "bugs": {
    "url": "https://github.com/opencomponents/oc/issues"
  },
  "homepage": "https://github.com/opencomponents/oc",
  "keywords": [
    "open components",
    "components",
    "oc"
  ],
  "devDependencies": {
    "chai": "4.2.0",
    "chalk": "^2.1.0",
    "glob": "^7.1.2",
    "husky": "2.5.0",
    "injectr": "0.5.1",
    "lint-staged": "8.2.1",
    "minimist": "^1.2.0",
    "mocha": "6.1.4",
    "node-emoji": "^1.8.1",
    "oc-template-es6-compiler": "1.1.7",
    "prettier-eslint-cli": "5.0.0",
    "semver-sort": "0.0.4",
    "simple-git": "^1.77.0",
    "sinon": "7.3.2"
  },
  "dependencies": {
    "accept-language-parser": "1.5.0",
    "async": "3.1.0",
    "basic-auth-connect": "^1.0.0",
    "body-parser": "1.19.0",
    "builtin-modules": "^3.0.0",
    "colors": "1.3.3",
    "cross-spawn": "^6.0.3",
    "dependency-graph": "0.8.0",
    "errorhandler": "^1.5.0",
    "express": "4.17.1",
<<<<<<< HEAD
    "form-data": "2.4.0",
    "fs-extra": "8.1.0",
=======
    "form-data": "2.5.0",
    "fs-extra": "8.0.1",
>>>>>>> 317f6890
    "getport": "^0.1.0",
    "livereload": "0.8.0",
    "lodash": "^4.17.10",
    "minimal-request": "3.0.0",
    "morgan": "1.9.1",
    "multer": "^1.3.0",
    "nice-cache": "0.0.5",
    "oc-client": "3.2.7",
    "oc-client-browser": "1.3.4",
    "oc-empty-response-handler": "1.0.0",
    "oc-get-unix-utc-timestamp": "1.0.2",
    "oc-s3-storage-adapter": "1.1.5",
    "oc-storage-adapters-utils": "1.0.3",
    "oc-template-es6": "^1.0.1",
    "oc-template-handlebars": "6.0.15",
    "oc-template-handlebars-compiler": "6.2.8",
    "oc-template-jade": "7.0.0",
    "oc-template-jade-compiler": "7.0.0",
    "opn": "5.5.0",
    "parse-author": "2.0.0",
    "read": "1.0.7",
    "require-package-name": "2.0.1",
    "response-time": "^2.3.2",
    "semver": "6.1.1",
    "semver-extra": "2.0.1",
    "serialize-error": "4.1.0",
    "stringformat": "0.0.5",
    "targz": "1.0.1",
    "try-require": "^1.2.1",
    "watch": "1.0.2",
    "yargs": "13.2.4"
  }
}<|MERGE_RESOLUTION|>--- conflicted
+++ resolved
@@ -71,13 +71,8 @@
     "dependency-graph": "0.8.0",
     "errorhandler": "^1.5.0",
     "express": "4.17.1",
-<<<<<<< HEAD
-    "form-data": "2.4.0",
+    "form-data": "2.5.0",
     "fs-extra": "8.1.0",
-=======
-    "form-data": "2.5.0",
-    "fs-extra": "8.0.1",
->>>>>>> 317f6890
     "getport": "^0.1.0",
     "livereload": "0.8.0",
     "lodash": "^4.17.10",
