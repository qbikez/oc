--- conflicted
+++ resolved
@@ -71,13 +71,8 @@
     "dependency-graph": "0.7.2",
     "errorhandler": "^1.5.0",
     "express": "4.16.4",
-<<<<<<< HEAD
     "form-data": "2.3.3",
-    "fs-extra": "7.0.0",
-=======
-    "form-data": "2.3.2",
     "fs-extra": "7.0.1",
->>>>>>> d94e9982
     "getport": "^0.1.0",
     "livereload": "^0.7.0",
     "lodash": "^4.17.10",
