--- conflicted
+++ resolved
@@ -80,13 +80,8 @@
     "morgan": "1.9.0",
     "multer": "^1.3.0",
     "nice-cache": "0.0.5",
-<<<<<<< HEAD
     "oc-client": "3.0.7",
-    "oc-client-browser": "1.2.2",
-=======
-    "oc-client": "3.0.6",
     "oc-client-browser": "1.2.3",
->>>>>>> 3484c0c6
     "oc-get-unix-utc-timestamp": "1.0.1",
     "oc-s3-storage-adapter": "1.0.4",
     "oc-storage-adapters-utils": "1.0.2",
