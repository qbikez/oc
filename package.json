{
  "name": "oc",
  "version": "0.40.6",
  "description": "A framework for developing and distributing html components",
  "main": "./src/index.js",
  "bin": {
    "oc": "./src/oc-cli.js"
  },
  "scripts": {
    "precommit": "lint-staged",
    "test": "grunt build && grunt test"
  },
  "lint-staged": {
    "*.js": [
      "prettier-eslint --single-quote --write",
      "git add"
    ]
  },
  "engines": {
    "node": ">=6"
  },
  "repository": {
    "type": "git",
    "url": "https://github.com/opentable/oc"
  },
  "author": "Matteo Figus",
  "license": "MIT",
  "bugs": {
    "url": "https://github.com/opentable/oc/issues"
  },
  "homepage": "https://github.com/opentable/oc",
  "keywords": [
    "open components",
    "components",
    "oc"
  ],
  "devDependencies": {
    "chai": "3.5.0",
    "grunt": "^1.0.1",
    "grunt-git": "^1.0.0",
    "grunt-mocha-test": "^0.13.2",
    "husky": "^0.13.4",
    "injectr": "0.5.1",
    "lint-staged": "^4.0.2",
    "load-grunt-tasks": "^3.5.2",
    "mocha": "^3.0.2",
    "prettier-eslint-cli": "^4.0.4",
    "semver-sort": "0.0.4",
    "sinon": "^3.0.0"
  },
  "dependencies": {
    "accept-language-parser": "1.4.1",
    "async": "1.5.2",
    "aws-sdk": "2.98.0",
    "basic-auth-connect": "^1.0.0",
    "body-parser": "1.17.2",
    "builtin-modules": "^1.1.1",
    "colors": "1.1.2",
    "cross-spawn": "^5.1.0",
    "dependency-graph": "0.5.0",
    "errorhandler": "^1.5.0",
    "express": "4.15.3",
    "form-data": "2.1.4",
    "fs-extra": "4.0.1",
    "jstransformer-clean-css": "^2.0.0",
    "jstransformer-uglify-css": "^1.0.0",
    "jstransformer-uglify-js": "^1.2.0",
    "lodash": "^4.17.4",
    "minimal-request": "2.2.0",
    "morgan": "1.8.2",
    "multer": "^1.3.0",
    "nice-cache": "0.0.5",
    "node-dir": "0.1.16",
    "npm": "5.3.0",
    "oc-client-browser": "1.0.2",
    "oc-client": "2.1.22",
    "oc-template-handlebars": "6.0.2",
<<<<<<< HEAD
    "oc-template-handlebars-compiler": "6.0.9",
    "oc-template-jade-compiler": "6.0.8",
=======
    "oc-template-handlebars-compiler": "6.0.8",
    "oc-template-jade-compiler": "6.0.9",
>>>>>>> d3ea309b
    "oc-template-jade": "6.0.1",
    "oc-get-unix-utc-timestamp": "1.0.1",
    "opn": "5.0.0",
    "parse-author": "2.0.0",
    "pug": "2.0.0-rc.3",
    "read": "1.0.7",
    "require-package-name": "2.0.1",
    "response-time": "^2.3.2",
    "semver": "5.4.1",
    "semver-extra": "2.0.1",
    "stringformat": "0.0.5",
    "targz": "1.0.1",
    "try-require": "^1.2.1",
    "watch": "1.0.2",
    "yargs": "8.0.1"
  }
}<|MERGE_RESOLUTION|>--- conflicted
+++ resolved
@@ -75,13 +75,8 @@
     "oc-client-browser": "1.0.2",
     "oc-client": "2.1.22",
     "oc-template-handlebars": "6.0.2",
-<<<<<<< HEAD
     "oc-template-handlebars-compiler": "6.0.9",
-    "oc-template-jade-compiler": "6.0.8",
-=======
-    "oc-template-handlebars-compiler": "6.0.8",
     "oc-template-jade-compiler": "6.0.9",
->>>>>>> d3ea309b
     "oc-template-jade": "6.0.1",
     "oc-get-unix-utc-timestamp": "1.0.1",
     "opn": "5.0.0",
