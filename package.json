{
  "name": "oc",
  "version": "0.41.12",
  "description": "A framework for developing and distributing html components",
  "main": "./src/index.js",
  "bin": {
    "oc": "./src/oc-cli.js"
  },
  "scripts": {
    "build": "node tasks/build.js",
    "git-stage": "node tasks/git-stage.js",
    "major": "npm run version-major && npm run test-silent && npm run git-stage",
    "minor": "npm run version-minor && npm run test-silent && npm run git-stage",
    "patch": "npm run version-patch && npm run test-silent && npm run git-stage",
    "precommit": "lint-staged",
    "test": "npm run build && node tasks/mochaTest.js",
    "test-silent": "npm run build && node tasks/mochaTest.js --silent",
    "version-major": "node tasks/version.js --type=\"major\"",
    "version-minor": "node tasks/version.js --type=\"minor\"",
    "version-patch": "node tasks/version.js --type=\"patch\""
  },
  "lint-staged": {
    "*.js": [
      "prettier-eslint --single-quote --write",
      "git add"
    ]
  },
  "engines": {
    "node": ">=6"
  },
  "repository": {
    "type": "git",
    "url": "https://github.com/opentable/oc"
  },
  "author": "Matteo Figus",
  "license": "MIT",
  "bugs": {
    "url": "https://github.com/opentable/oc/issues"
  },
  "homepage": "https://github.com/opentable/oc",
  "keywords": [
    "open components",
    "components",
    "oc"
  ],
  "devDependencies": {
    "chai": "3.5.0",
    "chalk": "^2.1.0",
    "glob": "^7.1.2",
    "husky": "^0.14.3",
    "injectr": "0.5.1",
    "lint-staged": "^4.2.3",
    "minimist": "^1.2.0",
    "mocha": "^4.0.0",
    "node-emoji": "^1.8.1",
    "prettier-eslint-cli": "^4.0.4",
    "semver-sort": "0.0.4",
    "simple-git": "^1.77.0",
    "sinon": "^4.0.0"
  },
  "dependencies": {
    "accept-language-parser": "1.4.1",
    "async": "1.5.2",
    "aws-sdk": "2.136.0",
    "basic-auth-connect": "^1.0.0",
    "body-parser": "1.18.2",
    "builtin-modules": "^1.1.1",
    "colors": "1.1.2",
    "cross-spawn": "^5.1.0",
    "dependency-graph": "0.5.1",
    "errorhandler": "^1.5.0",
    "express": "4.16.0",
    "form-data": "2.1.4",
    "fs-extra": "4.0.2",
    "jstransformer-clean-css": "^2.0.0",
    "jstransformer-uglify-css": "^1.0.0",
    "jstransformer-uglify-js": "^1.2.0",
    "livereload": "^0.6.2",
    "lodash": "^4.17.4",
    "minimal-request": "2.2.0",
    "morgan": "1.9.0",
    "multer": "^1.3.0",
    "nice-cache": "0.0.5",
    "node-dir": "0.1.17",
    "oc-client": "2.1.32",
    "oc-client-browser": "1.1.1",
    "oc-get-unix-utc-timestamp": "1.0.1",
<<<<<<< HEAD
    "oc-template-handlebars": "6.0.7",
    "oc-template-handlebars-compiler": "6.1.4",
=======
    "oc-template-handlebars": "6.0.8",
    "oc-template-handlebars-compiler": "6.1.3",
>>>>>>> ee2ed9f4
    "oc-template-jade": "6.0.9",
    "oc-template-jade-compiler": "6.1.4",
    "opn": "5.1.0",
    "parse-author": "2.0.0",
    "pug": "2.0.0-rc.4",
    "read": "1.0.7",
    "require-package-name": "2.0.1",
    "response-time": "^2.3.2",
    "semver": "5.4.1",
    "semver-extra": "2.0.1",
    "stringformat": "0.0.5",
    "targz": "1.0.1",
    "try-require": "^1.2.1",
    "watch": "1.0.2",
    "yargs": "8.0.2"
  }
}<|MERGE_RESOLUTION|>--- conflicted
+++ resolved
@@ -85,13 +85,8 @@
     "oc-client": "2.1.32",
     "oc-client-browser": "1.1.1",
     "oc-get-unix-utc-timestamp": "1.0.1",
-<<<<<<< HEAD
-    "oc-template-handlebars": "6.0.7",
+    "oc-template-handlebars": "6.0.8",
     "oc-template-handlebars-compiler": "6.1.4",
-=======
-    "oc-template-handlebars": "6.0.8",
-    "oc-template-handlebars-compiler": "6.1.3",
->>>>>>> ee2ed9f4
     "oc-template-jade": "6.0.9",
     "oc-template-jade-compiler": "6.1.4",
     "opn": "5.1.0",
