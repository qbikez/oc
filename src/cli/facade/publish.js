'use strict';

const async = require('async');
const colors = require('colors/safe');
const format = require('stringformat');
const path = require('path');
const read = require('read');
const _ = require('underscore');

const strings = require('../../resources/index');
const wrapCliCallback = require('../wrap-cli-callback');

module.exports = function(dependencies){

  const registry = dependencies.registry,
    local = dependencies.local,
    logger = dependencies.logger;

  return function(opts, callback){

    const componentPath = opts.componentPath,
      packageDir = path.resolve(componentPath, '_package'),
      compressedPackagePath = path.resolve(componentPath, 'package.tar.gz');

    let errorMessage;

    callback = wrapCliCallback(callback);

    const getCredentials = function(cb){
      if(opts.username && opts.password){
        logger.ok(strings.messages.cli.USING_CREDS);
        return cb(null, _.pick(opts, 'username', 'password'));
      }

      logger.warn(strings.messages.cli.ENTER_USERNAME);

      read({}, function(err, username){
        logger.warn(strings.messages.cli.ENTER_PASSWORD);

        read({ silent: true }, function(err, password){
          cb(null, { username: username, password: password});
        });
      });
    };

    const packageAndCompress = function(cb){
      logger.warn(format(strings.messages.cli.PACKAGING, packageDir));
      const packageOptions = {
        componentPath: path.resolve(componentPath)
      };
      local.package(packageOptions, function(err, component){
        if(err){ return cb(err); }

        logger.warn(format(strings.messages.cli.COMPRESSING, compressedPackagePath));

        local.compress(packageDir, compressedPackagePath, function(err){
          if(err){ return cb(err); }
          cb(null, component);
        });
      });
    };

    const putComponentToRegistry = function(options, cb){
      logger.warn(format(strings.messages.cli.PUBLISHING, options.route));

      registry.putComponent(options, function(err){

        if(err){
          if(err === 'Unauthorized'){
            if(!!options.username || !!options.password){
              logger.err(format(strings.errors.cli.PUBLISHING_FAIL, strings.errors.cli.INVALID_CREDENTIALS));
              return cb(err);
            }

            logger.warn(strings.messages.cli.REGISTRY_CREDENTIALS_REQUIRED);

            return getCredentials(function(err, credentials){
              putComponentToRegistry(_.extend(options, credentials), cb);
            });

          } else if(err.code === 'cli_version_not_valid') {
            const upgradeCommand = format(strings.commands.cli.UPGRADE, err.details.suggestedVersion),
              errorDetails = format(strings.errors.cli.OC_CLI_VERSION_NEEDS_UPGRADE, colors.blue(upgradeCommand));

            errorMessage = format(strings.errors.cli.PUBLISHING_FAIL, errorDetails);
            logger.err(errorMessage);
            return cb(errorMessage);
          } else if(err.code === 'node_version_not_valid') {
            const details = format(strings.errors.cli.NODE_CLI_VERSION_NEEDS_UPGRADE, err.details.suggestedVersion);

            errorMessage = format(strings.errors.cli.PUBLISHING_FAIL, details);
            logger.err(errorMessage);
            return cb(errorMessage);
          } else {
            errorMessage = format(strings.errors.cli.PUBLISHING_FAIL, err);
            logger.err(errorMessage);
            return cb(errorMessage);
          }
        } else {
          logger.ok(format(strings.messages.cli.PUBLISHED, options.route));
          return cb(null, 'ok');
        }
      });
    };

    registry.get(function(err, registryLocations){
<<<<<<< HEAD
      if(err){ 
        logger.err(err);
=======
      if(err){
        log.err(err);
>>>>>>> 9c21b89d
        return callback(err);
      }

      packageAndCompress(function(err, component){
        if(err){
          errorMessage = format(strings.errors.cli.PACKAGE_CREATION_FAIL, err);
          logger.err(errorMessage);
          return callback(errorMessage);
        }

        async.eachSeries(registryLocations, function(registryUrl, next){
          const registryLength = registryUrl.length,
            registryNormalised = registryUrl.slice(registryLength - 1) === '/' ? registryUrl.slice(0, registryLength - 1) : registryUrl,
            componentRoute = format('{0}/{1}/{2}', registryNormalised, component.name, component.version);

          putComponentToRegistry({ route: componentRoute, path: compressedPackagePath}, next);
        }, function(err){
          local.cleanup(compressedPackagePath, function(err2, res){
            if(err){ return callback(err); }
            callback(err2, res);
          });
        });
      });
    });
  };
};<|MERGE_RESOLUTION|>--- conflicted
+++ resolved
@@ -104,13 +104,8 @@
     };
 
     registry.get(function(err, registryLocations){
-<<<<<<< HEAD
-      if(err){ 
+      if(err){
         logger.err(err);
-=======
-      if(err){
-        log.err(err);
->>>>>>> 9c21b89d
         return callback(err);
       }
 
