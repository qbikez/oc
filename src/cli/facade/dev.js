--- conflicted
+++ resolved
@@ -99,13 +99,8 @@
     };
 
     const loadDependencies = function(components, cb){
-<<<<<<< HEAD
       logger.warn(strings.messages.cli.CHECKING_DEPENDENCIES, true);
-      
-=======
-      log.warn(strings.messages.cli.CHECKING_DEPENDENCIES, true);
 
->>>>>>> 9c21b89d
       const dependencies = getComponentsDependencies(components),
         missing = getMissingDeps(dependencies.withVersions, components);
 
@@ -142,11 +137,7 @@
       if(_.isEmpty(components)){
         err = format(errors.DEV_FAIL, errors.COMPONENTS_NOT_FOUND);
         callback(err);
-<<<<<<< HEAD
-        return logger.err(err);        
-=======
-        return log.err(err);
->>>>>>> 9c21b89d
+        return logger.err(err);
       }
 
       logger.ok('OK');
