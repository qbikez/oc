'use strict';

const async = require('async');
const colors = require('colors/safe');
const format = require('stringformat');
const path = require('path');
const _ = require('underscore');

const getComponentsDependencies = require('../domain/get-components-deps');
const getMissingDeps = require('../domain/get-missing-deps');
const getMockedPlugins = require('../domain/get-mocked-plugins');
const npmInstaller = require('../domain/npm-installer');
const oc = require('../../index');
const strings = require('../../resources/index');
const watch = require('../domain/watch');
const wrapCliCallback = require('../wrap-cli-callback');

module.exports = function(dependencies){
  const local = dependencies.local,
    logger = dependencies.logger;

<<<<<<< HEAD
=======
  const log = {
    err: function(msg){ return logger.log(colors.red(msg)); },
    ok: function(msg){ return logger.log(colors.green(msg)); },
    warn: function(msg, noNewLine){ return logger[noNewLine ? 'logNoNewLine' : 'log'](colors.yellow(msg)); }
  };

>>>>>>> b2a10d95
  return function(opts, callback){

    const componentsDir = opts.dirPath,
      port = opts.port || 3000,
      baseUrl = opts.baseUrl || format('http://localhost:{0}/', port),
      errors = strings.errors.cli,
      fallbackRegistryUrl = opts.fallbackRegistryUrl,
      hotReloading = _.isUndefined(opts.hotReloading) ? true : opts.hotReloading;
    let packaging = false;

    callback = wrapCliCallback(callback);

    const installMissingDeps = function(missing, cb){
      if(_.isEmpty(missing)){ return cb(); }

      logger.warn(format(strings.messages.cli.INSTALLING_DEPS, missing.join(', ')));
      npmInstaller(missing, function(err){
<<<<<<< HEAD
        if(!!err){
          logger.err(err.toString());
=======
        if(err){
          log.err(err.toString());
>>>>>>> b2a10d95
          throw err;
        }
        cb();
      });
    };

    const watchForChanges = function(components, cb){
      watch(components, componentsDir, function(err, changedFile){
<<<<<<< HEAD
        if(!!err){
          logger.err(format(strings.errors.generic, err));
=======
        if(err){
          log.err(format(strings.errors.generic, err));
>>>>>>> b2a10d95
        } else {
          logger.warn(format(strings.messages.cli.CHANGES_DETECTED, changedFile));
          if(!hotReloading){
            logger.warn(strings.messages.cli.HOT_RELOADING_DISABLED);
          } else {
            cb(components);
          }
        }
      });
    };

    const packageComponents = function(componentsDirs, cb){
      cb = _.isFunction(cb) ? cb : _.noop;

      let i = 0;

      if(!packaging){
        packaging = true;
        logger.warn(strings.messages.cli.PACKAGING_COMPONENTS, true);

        async.eachSeries(componentsDirs, function(dir, cb){

          const packageOptions = {
            componentPath: dir,
            minify: false,
            verbose: opts.verbose
          };

          local.package(packageOptions, function(err){
            if(!err){ i++; }
            cb(err);
          });
        }, function(error){
<<<<<<< HEAD
          if(!!error){
            var errorDescription = ((error instanceof SyntaxError) || !!error.message) ? error.message : error;
            logger.err(format(strings.errors.cli.PACKAGING_FAIL, componentsDirs[i], errorDescription));
            logger.warn(strings.messages.cli.RETRYING_10_SECONDS);
=======
          if(error){
            const errorDescription = ((error instanceof SyntaxError) || !!error.message) ? error.message : error;
            log.err(format(strings.errors.cli.PACKAGING_FAIL, componentsDirs[i], errorDescription));
            log.warn(strings.messages.cli.RETRYING_10_SECONDS);
>>>>>>> b2a10d95
            setTimeout(function(){
              packaging = false;
              packageComponents(componentsDirs);
            }, 10000);
          } else {
            packaging = false;
            logger.ok('OK');
            cb();
          }
        });
      }
    };

<<<<<<< HEAD
    var loadDependencies = function(components, cb){
      logger.warn(strings.messages.cli.CHECKING_DEPENDENCIES, true);
=======
    const loadDependencies = function(components, cb){
      log.warn(strings.messages.cli.CHECKING_DEPENDENCIES, true);
>>>>>>> b2a10d95
      
      const dependencies = getComponentsDependencies(components),
        missing = getMissingDeps(dependencies.withVersions, components);

      if(_.isEmpty(missing)){
        logger.ok('OK');
        return cb(dependencies);
      }

      logger.err('FAIL');
      installMissingDeps(missing, function(){
        loadDependencies(components, cb);
      });
    };

    const registerPlugins = function(registry){
      const mockedPlugins = getMockedPlugins(logger, componentsDir);

      mockedPlugins.forEach(function(p){
        registry.register(p);
      });

      registry.on('request', function(data){
        if(data.errorCode === 'PLUGIN_MISSING_FROM_REGISTRY'){
          logger.err(format(strings.errors.cli.PLUGIN_MISSING_FROM_REGISTRY, data.errorDetails, colors.blue(strings.commands.cli.MOCK_PLUGIN)));
        } else if(data.errorCode === 'PLUGIN_MISSING_FROM_COMPONENT'){
          logger.err(format(strings.errors.cli.PLUGIN_MISSING_FROM_COMPONENT, data.errorDetails));
        }
      });
    };

    logger.warn(strings.messages.cli.SCANNING_COMPONENTS, true);
    local.getComponentsByDir(componentsDir, function(err, components){

      if(_.isEmpty(components)){
        err = format(errors.DEV_FAIL, errors.COMPONENTS_NOT_FOUND);
        callback(err);
        return logger.err(err);        
      }

      logger.ok('OK');
      _.forEach(components, function(component){
        logger.log(colors.green('├── ') + component);
      });

      loadDependencies(components, function(dependencies){
        packageComponents(components, function(){
          
          const registry = new oc.Registry({
            local: true,
            hotReloading: hotReloading,
            fallbackRegistryUrl: fallbackRegistryUrl,
            discovery: true,
            verbosity: 1,
            path: path.resolve(componentsDir),
            port: port,
            baseUrl: baseUrl,
            env: { name: 'local' },
            dependencies: dependencies.modules,
            templates: dependencies.templates
          });

          registerPlugins(registry);

          logger.warn(format(strings.messages.cli.REGISTRY_STARTING, baseUrl));
          registry.start(function(err){

            if(err){
              if(err.code === 'EADDRINUSE'){
                err = format(strings.errors.cli.PORT_IS_BUSY, port);
              }
              callback(err);
              return logger.err(err);
            }

            watchForChanges(components, packageComponents);
            callback(null, registry);
          });
        });
      });
    });
  };
};<|MERGE_RESOLUTION|>--- conflicted
+++ resolved
@@ -19,15 +19,6 @@
   const local = dependencies.local,
     logger = dependencies.logger;
 
-<<<<<<< HEAD
-=======
-  const log = {
-    err: function(msg){ return logger.log(colors.red(msg)); },
-    ok: function(msg){ return logger.log(colors.green(msg)); },
-    warn: function(msg, noNewLine){ return logger[noNewLine ? 'logNoNewLine' : 'log'](colors.yellow(msg)); }
-  };
-
->>>>>>> b2a10d95
   return function(opts, callback){
 
     const componentsDir = opts.dirPath,
@@ -45,13 +36,8 @@
 
       logger.warn(format(strings.messages.cli.INSTALLING_DEPS, missing.join(', ')));
       npmInstaller(missing, function(err){
-<<<<<<< HEAD
-        if(!!err){
+        if(err){
           logger.err(err.toString());
-=======
-        if(err){
-          log.err(err.toString());
->>>>>>> b2a10d95
           throw err;
         }
         cb();
@@ -60,13 +46,8 @@
 
     const watchForChanges = function(components, cb){
       watch(components, componentsDir, function(err, changedFile){
-<<<<<<< HEAD
-        if(!!err){
+        if(err){
           logger.err(format(strings.errors.generic, err));
-=======
-        if(err){
-          log.err(format(strings.errors.generic, err));
->>>>>>> b2a10d95
         } else {
           logger.warn(format(strings.messages.cli.CHANGES_DETECTED, changedFile));
           if(!hotReloading){
@@ -100,17 +81,10 @@
             cb(err);
           });
         }, function(error){
-<<<<<<< HEAD
-          if(!!error){
-            var errorDescription = ((error instanceof SyntaxError) || !!error.message) ? error.message : error;
+          if(error){
+            const errorDescription = ((error instanceof SyntaxError) || !!error.message) ? error.message : error;
             logger.err(format(strings.errors.cli.PACKAGING_FAIL, componentsDirs[i], errorDescription));
             logger.warn(strings.messages.cli.RETRYING_10_SECONDS);
-=======
-          if(error){
-            const errorDescription = ((error instanceof SyntaxError) || !!error.message) ? error.message : error;
-            log.err(format(strings.errors.cli.PACKAGING_FAIL, componentsDirs[i], errorDescription));
-            log.warn(strings.messages.cli.RETRYING_10_SECONDS);
->>>>>>> b2a10d95
             setTimeout(function(){
               packaging = false;
               packageComponents(componentsDirs);
@@ -124,13 +98,8 @@
       }
     };
 
-<<<<<<< HEAD
-    var loadDependencies = function(components, cb){
+    const loadDependencies = function(components, cb){
       logger.warn(strings.messages.cli.CHECKING_DEPENDENCIES, true);
-=======
-    const loadDependencies = function(components, cb){
-      log.warn(strings.messages.cli.CHECKING_DEPENDENCIES, true);
->>>>>>> b2a10d95
       
       const dependencies = getComponentsDependencies(components),
         missing = getMissingDeps(dependencies.withVersions, components);
