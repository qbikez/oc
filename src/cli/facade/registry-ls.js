'use strict';

const colors = require('colors/safe');
const format = require('stringformat');
const _ = require('underscore');

const strings = require('../../resources/index');
const wrapCliCallback = require('../wrap-cli-callback');

module.exports = function(dependencies){
  
<<<<<<< HEAD
  const registry = dependencies.registry,
=======
  var registry = dependencies.registry,
>>>>>>> 875e1f06
    logger = dependencies.logger;

  const log = {
    err: function(msg){ return logger.log(colors.red(msg)); },
    ok: function(msg){ return logger.log(colors.green(msg)); },
    warn: function(msg){ return logger.log(colors.yellow(msg)); }
  };

  return function(opts, callback){

    callback = wrapCliCallback(callback);
    
    registry.get(function(err, registries){
      if(err){
        log.err(format(strings.errors.generic, err));
        return callback(err);
      } else {
        log.warn(strings.messages.cli.REGISTRY_LIST);

        if(registries.length === 0){
          err = strings.errors.cli.REGISTRY_NOT_FOUND;
          log.err(err);
          return callback(err);
        }

        _.forEach(registries, function(registryLocation){
          log.ok(registryLocation);       
        });

        callback(null, registries);
      }
    });
  };
};<|MERGE_RESOLUTION|>--- conflicted
+++ resolved
@@ -8,12 +8,8 @@
 const wrapCliCallback = require('../wrap-cli-callback');
 
 module.exports = function(dependencies){
-  
-<<<<<<< HEAD
+
   const registry = dependencies.registry,
-=======
-  var registry = dependencies.registry,
->>>>>>> 875e1f06
     logger = dependencies.logger;
 
   const log = {
