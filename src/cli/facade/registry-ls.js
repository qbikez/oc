--- conflicted
+++ resolved
@@ -1,13 +1,7 @@
 'use strict';
 
-<<<<<<< HEAD
-var format = require('stringformat');
-var _ = require('underscore');
-=======
-const colors = require('colors/safe');
 const format = require('stringformat');
 const _ = require('underscore');
->>>>>>> b2a10d95
 
 const strings = require('../../resources/index');
 const wrapCliCallback = require('../wrap-cli-callback');
@@ -17,15 +11,6 @@
   const registry = dependencies.registry,
     logger = dependencies.logger;
 
-<<<<<<< HEAD
-=======
-  const log = {
-    err: function(msg){ return logger.log(colors.red(msg)); },
-    ok: function(msg){ return logger.log(colors.green(msg)); },
-    warn: function(msg){ return logger.log(colors.yellow(msg)); }
-  };
-
->>>>>>> b2a10d95
   return function(opts, callback){
 
     callback = wrapCliCallback(callback);
