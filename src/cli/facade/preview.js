--- conflicted
+++ resolved
@@ -15,13 +15,8 @@
     callback = wrapCliCallback(callback);
 
     registry.getComponentPreviewUrlByUrl(opts.componentHref, function(err, href){
-<<<<<<< HEAD
-      if(err){ 
+      if(err){
         logger.err(strings.errors.cli.COMPONENT_HREF_NOT_FOUND);
-=======
-      if(err){
-        logger.log(colors.red(strings.errors.cli.COMPONENT_HREF_NOT_FOUND));
->>>>>>> 9c21b89d
         return callback(strings.errors.cli.COMPONENT_HREF_NOT_FOUND);
       }
       opn(href);
