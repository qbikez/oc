--- conflicted
+++ resolved
@@ -1,11 +1,6 @@
 'use strict';
 
-<<<<<<< HEAD
-var opn = require('opn');
-=======
-const colors = require('colors/safe');
 const opn = require('opn');
->>>>>>> b2a10d95
 
 const strings = require('../../resources/index');
 const wrapCliCallback = require('../wrap-cli-callback');
