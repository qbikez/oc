--- conflicted
+++ resolved
@@ -11,11 +11,7 @@
 var mock = require('./mock');
 var validator = require('../../registry/domain/validators');
 
-<<<<<<< HEAD
-module.exports = function(dependencies){
-=======
 module.exports = function(){
->>>>>>> 6c0946c2
 
   return _.extend(this, {
     cleanup: function(compressedPackagePath, callback){
