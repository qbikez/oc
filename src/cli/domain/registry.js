--- conflicted
+++ resolved
@@ -13,11 +13,7 @@
 
 const getOcVersion = function(){
 
-<<<<<<< HEAD
   const ocPackagePath = path.join(__dirname, '../../../package.json'),
-=======
-  var ocPackagePath = path.join(__dirname, '../../../package.json'),
->>>>>>> 875e1f06
     ocInfo = fs.readJsonSync(ocPackagePath);
 
   return ocInfo.version;
