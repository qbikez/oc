--- conflicted
+++ resolved
@@ -23,27 +23,16 @@
 const requireTemplate = require('../../../utils/require-template');
 
 module.exports = function(conf, repository){
-<<<<<<< HEAD
   const client = new Client(),
-=======
-  var client = new Client(),
->>>>>>> 875e1f06
     cache = new Cache({
       verbose: !!conf.verbosity,
       refreshInterval: conf.refreshInterval
     });
 
-<<<<<<< HEAD
   const renderer = function(options, cb){
     const nestedRenderer = new NestedRenderer(renderer, options.conf),
       retrievingInfo = new GetComponentRetrievingInfo(options);
     let responseHeaders = {};
-=======
-  var renderer = function(options, cb){
-    var nestedRenderer = new NestedRenderer(renderer, options.conf),
-      retrievingInfo = new GetComponentRetrievingInfo(options),
-      responseHeaders = {};
->>>>>>> 875e1f06
 
     const getLanguage = function(){
       const paramOverride = !!options.parameters && options.parameters['__ocAcceptLanguage'];
@@ -64,15 +53,9 @@
       return cb(result);
     };
 
-<<<<<<< HEAD
     let componentCallbackDone = false;
     const conf = options.conf,
       acceptLanguage = getLanguage(),
-=======
-    var conf = options.conf,
-      acceptLanguage = getLanguage(),
-      componentCallbackDone = false,
->>>>>>> 875e1f06
       requestedComponent = {
         name: options.name,
         version: options.version || '',
@@ -124,15 +107,9 @@
       }
 
       // sanitise and check params
-<<<<<<< HEAD
       const appliedParams = applyDefaultValues(requestedComponent.parameters, component.oc.parameters),
-          params = sanitiser.sanitiseComponentParameters(appliedParams, component.oc.parameters),
-          validationResult = validator.validateComponentParameters(params, component.oc.parameters);
-=======
-      var appliedParams = applyDefaultValues(requestedComponent.parameters, component.oc.parameters),
         params = sanitiser.sanitiseComponentParameters(appliedParams, component.oc.parameters),
         validationResult = validator.validateComponentParameters(params, component.oc.parameters);
->>>>>>> 875e1f06
 
       if(!validationResult.isValid){
         return callback({
@@ -176,11 +153,7 @@
           parameters: params
         }, conf.baseUrl);
 
-<<<<<<< HEAD
         const isUnrendered = options.headers.accept === settings.registry.acceptUnrenderedHeader,
-=======
-        var isUnrendered = options.headers.accept === settings.registry.acceptUnrenderedHeader,
->>>>>>> 875e1f06
           renderMode = isUnrendered ? 'unrendered' : 'rendered';
 
         const response = {
@@ -218,11 +191,7 @@
           });
         } else {
 
-<<<<<<< HEAD
           const cacheKey = format('{0}/{1}/template.js', component.name, component.version),
-=======
-          var cacheKey = format('{0}/{1}/template.js', component.name, component.version),
->>>>>>> 875e1f06
             cached = cache.get('file-contents', cacheKey),
             key = component.oc.files.template.hashKey,
             renderOptions = {
@@ -235,11 +204,7 @@
               renderInfo: component.oc.renderInfo
             };
 
-<<<<<<< HEAD
           const returnResult = function(template){
-=======
-          var returnResult = function(template){
->>>>>>> 875e1f06
             client.renderTemplate(template, data, renderOptions, function(err, html){
 
               if(err){
@@ -287,11 +252,7 @@
         returnComponent(null, {});
       } else {
 
-<<<<<<< HEAD
         const cacheKey = format('{0}/{1}/server.js', component.name, component.version),
-=======
-        var cacheKey = format('{0}/{1}/server.js', component.name, component.version),
->>>>>>> 875e1f06
           cached = cache.get('file-contents', cacheKey),
           domain = Domain.create(),
           contextObj = {
@@ -377,11 +338,7 @@
                 });
               }
 
-<<<<<<< HEAD
               const usedPlugins = detective.parse(dataProcessorJs),
-=======
-              var usedPlugins = detective.parse(dataProcessorJs),
->>>>>>> 875e1f06
                 unRegisteredPlugins = _.difference(usedPlugins, _.keys(conf.plugins));
 
               if(!_.isEmpty(unRegisteredPlugins)){
