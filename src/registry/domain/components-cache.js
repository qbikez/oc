'use strict';

const async = require('async');
const semver = require('semver');
const _ = require('underscore');

const eventsHandler = require('./events-handler');
const getUnixUTCTimestamp = require('../../utils/get-unix-utc-timestamp');

module.exports = function(conf, cdn){

<<<<<<< HEAD
  let cachedComponentsList,
      refreshLoop;
=======
  var cachedComponentsList,
    refreshLoop;
>>>>>>> 875e1f06

  const getFromJson = function(cb){
    cdn.getFile(conf.s3.componentsDir + '/components.json', true, function(err, res){
      let result; 
      
      if(!err){
        try {
          result = JSON.parse(res);
        } catch(e){
          return cb(e);
        }
      }

      cb(err, result);
    });
  };

  const updateCachedData = function(newData){
    eventsHandler.fire('cache-poll', getUnixUTCTimestamp());
    if(newData.lastEdit > cachedComponentsList.lastEdit){
      cachedComponentsList = newData;
    }
  };

  const refreshCachedData = function(){
    refreshLoop = setTimeout(function(){
      getFromJson(function(err, data){
        if(err){
          eventsHandler.fire('error', { code: 'components_list_get', message: err });
        } else {
          updateCachedData(data);
        }
        refreshLoop = refreshCachedData();
      });
    }, conf.pollingInterval * 1000);
  };

  const cacheDataAndStartRefresh = function(data, cb){
    eventsHandler.fire('cache-poll', getUnixUTCTimestamp());
    cachedComponentsList = data;
    refreshCachedData();
    cb(null, data);
  };

  const getVersionsForComponent  = function(componentName, cb){
    cdn.listSubDirectories(conf.s3.componentsDir + '/' + componentName, function(err, versions){
      if(err){ return cb(err); }
      cb(null, versions.sort(semver.compare));
    });
  };

  const getFromDirectories = function(cb){
    const componentsInfo = {};

    cdn.listSubDirectories(conf.s3.componentsDir, function(err, components){
      if(err){
        if(err.code === 'dir_not_found'){
          return cb(null, {
            lastEdit: getUnixUTCTimestamp(),
            components: []
          });
        }
        
        return cb(err); 
      }

      async.map(components, getVersionsForComponent, function(errors, versions){
        if(errors){ return cb(errors); }

        _.forEach(components, function(component, i){
          componentsInfo[component] = versions[i];
        });

        cb(null, {
          lastEdit: getUnixUTCTimestamp(),
          components: componentsInfo
        });
      });
    });
  };

  const returnError = function(errorCode, errorMessage, callback){
    eventsHandler.fire('error', { code: errorCode, message: errorMessage });
    return callback(errorCode);
  };

  const saveData = function(data, callback){
    cdn.putFileContent(JSON.stringify(data), conf.s3.componentsDir + '/components.json', true, callback);
  };

  const getAndSaveFromDirectories = function(cb){ 
    getFromDirectories(function(err, components){
      if(err){ return cb(err); }
      saveData(components, function(err){
        if(err){ return cb(err); }
        cb(err, components);
      }); 
    });
  };

  return {
    get: function(callback){
      if(!cachedComponentsList){ return returnError('components_cache_empty', 'The component\'s cache was empty', callback); }
      callback(null, cachedComponentsList);
    },
    load: function(callback){
      getFromJson(function(jsonErr, jsonComponents){
        getFromDirectories(function(dirErr, dirComponents){
          if(dirErr){
            return returnError('components_list_get', dirErr, callback);
          } else if(jsonErr || !_.isEqual(dirComponents.components, jsonComponents.components)){
            saveData(dirComponents, function(saveErr){
              if(saveErr){
                return returnError('components_list_save', saveErr, callback);
              }
              cacheDataAndStartRefresh(dirComponents, callback);
            });
          } else {
            cacheDataAndStartRefresh(jsonComponents, callback);
          }
        });
      });
    },
    refresh: function(callback){
      clearTimeout(refreshLoop);
      getAndSaveFromDirectories(function(err, components){
        if(err){ return returnError('components_cache_refresh', err, callback); }
        cacheDataAndStartRefresh(components, callback);
      });
    }
  };
};<|MERGE_RESOLUTION|>--- conflicted
+++ resolved
@@ -9,13 +9,8 @@
 
 module.exports = function(conf, cdn){
 
-<<<<<<< HEAD
   let cachedComponentsList,
-      refreshLoop;
-=======
-  var cachedComponentsList,
     refreshLoop;
->>>>>>> 875e1f06
 
   const getFromJson = function(cb){
     cdn.getFile(conf.s3.componentsDir + '/components.json', true, function(err, res){
